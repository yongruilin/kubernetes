--- conflicted
+++ resolved
@@ -110,14 +110,9 @@
 	}
 
 	fs.IPVar(&s.BindAddress, "bind-address", s.BindAddress, ""+
-<<<<<<< HEAD
 		"The IP address on which to listen for the --secure-port port. The "+
 		"associated interface(s) must be reachable by the rest of the cluster, and by CLI/web "+
 		"clients. If blank, all interfaces will be used (0.0.0.0 for all IPv4 interfaces and :: for all IPv6 interfaces).")
-=======
-		"The IP address on which to listen for the --secure-port port. If blank, all interfaces will be used (0.0.0.0).")
->>>>>>> 79b15896
-
 	fs.IntVar(&s.BindPort, "secure-port", s.BindPort, ""+
 		"The port on which to serve HTTPS with authentication and authorization. If 0, "+
 		"don't serve HTTPS at all.")
