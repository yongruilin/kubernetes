/*
Copyright 2017 The Kubernetes Authors.

Licensed under the Apache License, Version 2.0 (the "License");
you may not use this file except in compliance with the License.
You may obtain a copy of the License at

    http://www.apache.org/licenses/LICENSE-2.0

Unless required by applicable law or agreed to in writing, software
distributed under the License is distributed on an "AS IS" BASIS,
WITHOUT WARRANTIES OR CONDITIONS OF ANY KIND, either express or implied.
See the License for the specific language governing permissions and
limitations under the License.
*/

package handlers

import (
	"context"
	"fmt"
	"net/http"
	"strings"
	"time"

	"github.com/evanphx/json-patch"

	"k8s.io/apimachinery/pkg/api/errors"
	"k8s.io/apimachinery/pkg/runtime"
	"k8s.io/apimachinery/pkg/runtime/schema"
	"k8s.io/apimachinery/pkg/types"
	"k8s.io/apimachinery/pkg/util/json"
	"k8s.io/apimachinery/pkg/util/mergepatch"
	"k8s.io/apimachinery/pkg/util/sets"
	"k8s.io/apimachinery/pkg/util/strategicpatch"
	"k8s.io/apiserver/pkg/admission"
	"k8s.io/apiserver/pkg/audit"
	"k8s.io/apiserver/pkg/endpoints/handlers/negotiation"
	"k8s.io/apiserver/pkg/endpoints/request"
	"k8s.io/apiserver/pkg/registry/rest"
	utiltrace "k8s.io/apiserver/pkg/util/trace"
)

// PatchResource returns a function that will handle a resource patch.
func PatchResource(r rest.Patcher, scope RequestScope, admit admission.Interface, patchTypes []string) http.HandlerFunc {
	return func(w http.ResponseWriter, req *http.Request) {
		// For performance tracking purposes.
		trace := utiltrace.New("Patch " + req.URL.Path)
		defer trace.LogIfLong(500 * time.Millisecond)

		if isDryRun(req.URL) {
			scope.err(errors.NewBadRequest("dryRun is not supported yet"), w, req)
			return
		}

		// Do this first, otherwise name extraction can fail for unrecognized content types
		// TODO: handle this in negotiation
		contentType := req.Header.Get("Content-Type")
		// Remove "; charset=" if included in header.
		if idx := strings.Index(contentType, ";"); idx > 0 {
			contentType = contentType[:idx]
		}
		patchType := types.PatchType(contentType)

		// Ensure the patchType is one we support
		if !sets.NewString(patchTypes...).Has(contentType) {
			scope.err(negotiation.NewUnsupportedMediaTypeError(patchTypes), w, req)
			return
		}

		// TODO: we either want to remove timeout or document it (if we
		// document, move timeout out of this function and declare it in
		// api_installer)
		timeout := parseTimeout(req.URL.Query().Get("timeout"))

		namespace, name, err := scope.Namer.Name(req)
		if err != nil {
			scope.err(err, w, req)
			return
		}

		ctx := req.Context()
		ctx = request.WithNamespace(ctx, namespace)

<<<<<<< HEAD
		schemaReferenceObj, err := scope.UnsafeConvertor.ConvertToVersion(r.New(), scope.Kind.GroupVersion())
		if err != nil {
			scope.err(err, w, req)
			return
		}

		patchBytes, err := readBody(req)
=======
		patchJS, err := readBody(req)
>>>>>>> eacf6f05
		if err != nil {
			scope.err(err, w, req)
			return
		}

		ae := request.AuditEventFrom(ctx)
		audit.LogRequestPatch(ae, patchBytes)
		trace.Step("Recorded the audit event")

		baseContentType := runtime.ContentTypeJSON
		if patchType == types.ApplyPatchType {
			baseContentType = runtime.ContentTypeYAML
		}
		s, ok := runtime.SerializerInfoForMediaType(scope.Serializer.SupportedMediaTypes(), baseContentType)
		if !ok {
			scope.err(fmt.Errorf("no serializer defined for %v", baseContentType), w, req)
			return
		}
		gv := scope.Kind.GroupVersion()
		codec := runtime.NewCodec(
			scope.Serializer.EncoderForVersion(s.Serializer, gv),
			scope.Serializer.DecoderToVersion(s.Serializer, schema.GroupVersion{Group: gv.Group, Version: runtime.APIVersionInternal}),
		)

		userInfo, _ := request.UserFrom(ctx)
		staticAdmissionAttributes := admission.NewAttributesRecord(nil, nil, scope.Kind, namespace, name, scope.Resource, scope.Subresource, admission.Update, userInfo)
		admissionCheck := func(updatedObject runtime.Object, currentObject runtime.Object) error {
			if mutatingAdmission, ok := admit.(admission.MutationInterface); ok && admit.Handles(admission.Update) {
				return mutatingAdmission.Admit(admission.NewAttributesRecord(updatedObject, currentObject, scope.Kind, namespace, name, scope.Resource, scope.Subresource, admission.Update, userInfo))
			}
			return nil
		}

		p := patcher{
			namer:           scope.Namer,
			creater:         scope.Creater,
			defaulter:       scope.Defaulter,
			unsafeConvertor: scope.UnsafeConvertor,
			kind:            scope.Kind,
			resource:        scope.Resource,

			createValidation: rest.AdmissionToValidateObjectFunc(admit, staticAdmissionAttributes),
			updateValidation: rest.AdmissionToValidateObjectUpdateFunc(admit, staticAdmissionAttributes),
			admissionCheck:   admissionCheck,

			codec: codec,

			timeout: timeout,

			restPatcher: r,
			name:        name,
			patchType:   patchType,
			patchBytes:  patchBytes,

			trace: trace,
		}

		result, err := p.patchResource(ctx)
		if err != nil {
			scope.err(err, w, req)
			return
		}
		trace.Step("Object stored in database")

		requestInfo, ok := request.RequestInfoFrom(ctx)
		if !ok {
			scope.err(fmt.Errorf("missing requestInfo"), w, req)
			return
		}
		if err := setSelfLink(result, requestInfo, scope.Namer); err != nil {
			scope.err(err, w, req)
			return
		}
		trace.Step("Self-link added")

		transformResponseObject(ctx, scope, req, w, http.StatusOK, result)
	}
}

type mutateObjectUpdateFunc func(obj, old runtime.Object) error

// patcher breaks the process of patch application and retries into smaller
// pieces of functionality.
// TODO: Use builder pattern to construct this object?
// TODO: As part of that effort, some aspects of PatchResource above could be
// moved into this type.
type patcher struct {
	// Pieces of RequestScope
	namer           ScopeNamer
	creater         runtime.ObjectCreater
	defaulter       runtime.ObjectDefaulter
	unsafeConvertor runtime.ObjectConvertor
	resource        schema.GroupVersionResource
	kind            schema.GroupVersionKind

	// Validation functions
	createValidation rest.ValidateObjectFunc
	updateValidation rest.ValidateObjectUpdateFunc
	admissionCheck   mutateObjectUpdateFunc

	codec runtime.Codec

	timeout time.Duration

	// Operation information
	restPatcher rest.Patcher
	name        string
	patchType   types.PatchType
	patchBytes  []byte

	trace *utiltrace.Trace

	// Set at invocation-time (by applyPatch) and immutable thereafter
	namespace         string
	updatedObjectInfo rest.UpdatedObjectInfo
	mechanism         patchMechanism
}

func (p *patcher) toUnversioned(versionedObj runtime.Object) (runtime.Object, error) {
	gvk := p.kind.GroupKind().WithVersion(runtime.APIVersionInternal)
	return p.unsafeConvertor.ConvertToVersion(versionedObj, gvk.GroupVersion())
}

type patchMechanism interface {
	applyPatchToCurrentObject(currentObject runtime.Object) (runtime.Object, error)
}

type jsonPatcher struct {
	*patcher
}

func (p *jsonPatcher) applyPatchToCurrentObject(currentObject runtime.Object) (runtime.Object, error) {
	// Encode will convert & return a versioned object in JSON.
	currentObjJS, err := runtime.Encode(p.codec, currentObject)
	if err != nil {
		return nil, err
	}

	// Apply the patch.
	patchedObjJS, err := p.applyJSPatch(currentObjJS)
	if err != nil {
		return nil, interpretPatchError(err)
	}

	// Construct the resulting typed, unversioned object.
	objToUpdate := p.restPatcher.New()
	if err := runtime.DecodeInto(p.codec, patchedObjJS, objToUpdate); err != nil {
		return nil, err
	}

	return objToUpdate, nil
}

// applyJSPatch applies the patch. Input and output objects must both have
// the external version, since that is what the patch must have been constructed against.
func (p *jsonPatcher) applyJSPatch(versionedJS []byte) (patchedJS []byte, retErr error) {
	switch p.patchType {
	case types.JSONPatchType:
		patchObj, err := jsonpatch.DecodePatch(p.patchBytes)
		if err != nil {
			return nil, err
		}
		return patchObj.Apply(versionedJS)
	case types.MergePatchType:
		return jsonpatch.MergePatch(versionedJS, p.patchBytes)
	default:
		// only here as a safety net - go-restful filters content-type
		return nil, fmt.Errorf("unknown Content-Type header for patch: %v", p.patchType)
	}
}

type smpPatcher struct {
	*patcher

	// Schema
	schemaReferenceObj runtime.Object
}

func (p *smpPatcher) applyPatchToCurrentObject(currentObject runtime.Object) (runtime.Object, error) {
	// Since the patch is applied on versioned objects, we need to convert the
	// current object to versioned representation first.
	currentVersionedObject, err := p.unsafeConvertor.ConvertToVersion(currentObject, p.kind.GroupVersion())
	if err != nil {
		return nil, err
	}
	versionedObjToUpdate, err := p.creater.New(p.kind)
	if err != nil {
		return nil, err
	}
	if err := strategicPatchObject(p.codec, p.defaulter, currentVersionedObject, p.patchBytes, versionedObjToUpdate, p.schemaReferenceObj); err != nil {
		return nil, err
	}
	// Convert the object back to unversioned (aka internal version).
	unversionedObjToUpdate, err := p.toUnversioned(versionedObjToUpdate)
	if err != nil {
		return nil, err
	}

	return unversionedObjToUpdate, nil
}

// strategicPatchObject applies a strategic merge patch of <patchBytes> to
// <originalObject> and stores the result in <objToUpdate>.
// It additionally returns the map[string]interface{} representation of the
// <originalObject> and <patchBytes>.
// NOTE: Both <originalObject> and <objToUpdate> are supposed to be versioned.
func strategicPatchObject(
	codec runtime.Codec,
	defaulter runtime.ObjectDefaulter,
	originalObject runtime.Object,
	patchBytes []byte,
	objToUpdate runtime.Object,
	schemaReferenceObj runtime.Object,
) error {
	originalObjMap, err := runtime.DefaultUnstructuredConverter.ToUnstructured(originalObject)
	if err != nil {
		return err
	}

	patchMap := make(map[string]interface{})
	if err := json.Unmarshal(patchBytes, &patchMap); err != nil {
		return errors.NewBadRequest(err.Error())
	}

	if err := applyPatchToObject(codec, defaulter, originalObjMap, patchMap, objToUpdate, schemaReferenceObj); err != nil {
		return err
	}
	return nil
}

type applyPatcher struct {
	*patcher
}

func (p *applyPatcher) applyPatchToCurrentObject(currentObject runtime.Object) (runtime.Object, error) {
	versionedObjToUpdate, err := p.creater.New(p.kind)
	if err != nil {
		return nil, err
	}
	if err := runtime.DecodeInto(p.codec, p.patchBytes, versionedObjToUpdate); err != nil {
		return nil, err
	}
	// For now, instead of performing a structured merge we will just attempt a PUT
	// So we just convert the object back to unversioned (aka internal version).
	unversionedObjToUpdate, err := p.toUnversioned(versionedObjToUpdate)
	if err != nil {
		return nil, err
	}
	return unversionedObjToUpdate, nil
}

// applyPatch is called every time GuaranteedUpdate asks for the updated object,
// and is given the currently persisted object as input.
func (p *patcher) applyPatch(_ context.Context, _, currentObject runtime.Object) (runtime.Object, error) {
	// Make sure we actually have a persisted currentObject
	p.trace.Step("About to apply patch")
	if hasUID, err := hasUID(currentObject); err != nil {
		return nil, err
	} else if !hasUID {
		return nil, errors.NewNotFound(p.resource.GroupResource(), p.name)
	}

	objToUpdate, err := p.mechanism.applyPatchToCurrentObject(currentObject)
	if err != nil {
		return nil, err
	}
	if err := checkName(objToUpdate, p.name, p.namespace, p.namer); err != nil {
		return nil, err
	}
	return objToUpdate, nil
}

// applyAdmission is called every time GuaranteedUpdate asks for the updated object,
// and is given the currently persisted object and the patched object as input.
func (p *patcher) applyAdmission(ctx context.Context, patchedObject runtime.Object, currentObject runtime.Object) (runtime.Object, error) {
	p.trace.Step("About to check admission control")
	return patchedObject, p.admissionCheck(patchedObject, currentObject)
}

// patchResource divides PatchResource for easier unit testing
func (p *patcher) patchResource(ctx context.Context) (runtime.Object, error) {
	p.namespace = request.NamespaceValue(ctx)
	switch p.patchType {
	case types.JSONPatchType, types.MergePatchType:
		p.mechanism = &jsonPatcher{patcher: p}
	case types.StrategicMergePatchType:
<<<<<<< HEAD
		p.mechanism = &smpPatcher{patcher: p}
	// this case is unreachable if ServerSideApply is not enabled because we will have already rejected the content type
	case types.ApplyPatchType:
		p.mechanism = &applyPatcher{patcher: p}
=======
		schemaReferenceObj, err := p.unsafeConvertor.ConvertToVersion(p.restPatcher.New(), p.kind.GroupVersion())
		if err != nil {
			return nil, err
		}
		p.mechanism = &smpPatcher{patcher: p, schemaReferenceObj: schemaReferenceObj}
>>>>>>> eacf6f05
	default:
		return nil, fmt.Errorf("%v: unimplemented patch type", p.patchType)
	}
	p.updatedObjectInfo = rest.DefaultUpdatedObjectInfo(nil, p.applyPatch, p.applyAdmission)
	return finishRequest(p.timeout, func() (runtime.Object, error) {
		updateObject, _, updateErr := p.restPatcher.Update(ctx, p.name, p.updatedObjectInfo, p.createValidation, p.updateValidation)
		return updateObject, updateErr
	})
}

// applyPatchToObject applies a strategic merge patch of <patchMap> to
// <originalMap> and stores the result in <objToUpdate>.
// NOTE: <objToUpdate> must be a versioned object.
func applyPatchToObject(
	codec runtime.Codec,
	defaulter runtime.ObjectDefaulter,
	originalMap map[string]interface{},
	patchMap map[string]interface{},
	objToUpdate runtime.Object,
	schemaReferenceObj runtime.Object,
) error {
	patchedObjMap, err := strategicpatch.StrategicMergeMapPatch(originalMap, patchMap, schemaReferenceObj)
	if err != nil {
		return interpretPatchError(err)
	}

	// Rather than serialize the patched map to JSON, then decode it to an object, we go directly from a map to an object
	if err := runtime.DefaultUnstructuredConverter.FromUnstructured(patchedObjMap, objToUpdate); err != nil {
		return err
	}
	// Decoding from JSON to a versioned object would apply defaults, so we do the same here
	defaulter.Default(objToUpdate)

	return nil
}

// interpretPatchError interprets the error type and returns an error with appropriate HTTP code.
func interpretPatchError(err error) error {
	switch err {
	case mergepatch.ErrBadJSONDoc, mergepatch.ErrBadPatchFormatForPrimitiveList, mergepatch.ErrBadPatchFormatForRetainKeys, mergepatch.ErrBadPatchFormatForSetElementOrderList, mergepatch.ErrUnsupportedStrategicMergePatchFormat:
		return errors.NewBadRequest(err.Error())
	case mergepatch.ErrNoListOfLists, mergepatch.ErrPatchContentNotMatchRetainKeys:
		return errors.NewGenericServerResponse(http.StatusUnprocessableEntity, "", schema.GroupResource{}, "", err.Error(), 0, false)
	default:
		return err
	}
}<|MERGE_RESOLUTION|>--- conflicted
+++ resolved
@@ -82,17 +82,7 @@
 		ctx := req.Context()
 		ctx = request.WithNamespace(ctx, namespace)
 
-<<<<<<< HEAD
-		schemaReferenceObj, err := scope.UnsafeConvertor.ConvertToVersion(r.New(), scope.Kind.GroupVersion())
-		if err != nil {
-			scope.err(err, w, req)
-			return
-		}
-
 		patchBytes, err := readBody(req)
-=======
-		patchJS, err := readBody(req)
->>>>>>> eacf6f05
 		if err != nil {
 			scope.err(err, w, req)
 			return
@@ -379,18 +369,14 @@
 	case types.JSONPatchType, types.MergePatchType:
 		p.mechanism = &jsonPatcher{patcher: p}
 	case types.StrategicMergePatchType:
-<<<<<<< HEAD
-		p.mechanism = &smpPatcher{patcher: p}
+		schemaReferenceObj, err := p.unsafeConvertor.ConvertToVersion(p.restPatcher.New(), p.kind.GroupVersion())
+		if err != nil {
+			return nil, err
+		}
+		p.mechanism = &smpPatcher{patcher: p, schemaReferenceObj: schemaReferenceObj}
 	// this case is unreachable if ServerSideApply is not enabled because we will have already rejected the content type
 	case types.ApplyPatchType:
 		p.mechanism = &applyPatcher{patcher: p}
-=======
-		schemaReferenceObj, err := p.unsafeConvertor.ConvertToVersion(p.restPatcher.New(), p.kind.GroupVersion())
-		if err != nil {
-			return nil, err
-		}
-		p.mechanism = &smpPatcher{patcher: p, schemaReferenceObj: schemaReferenceObj}
->>>>>>> eacf6f05
 	default:
 		return nil, fmt.Errorf("%v: unimplemented patch type", p.patchType)
 	}
