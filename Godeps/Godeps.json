{
	"ImportPath": "k8s.io/kubernetes",
	"GoVersion": "go1.11",
	"GodepVersion": "v80-k8s-r1",
	"Packages": [
		"github.com/onsi/ginkgo/ginkgo",
		"github.com/jteeuwen/go-bindata/go-bindata",
		"github.com/client9/misspell/cmd/misspell",
		"github.com/cloudflare/cfssl/cmd/cfssl",
		"github.com/cloudflare/cfssl/cmd/cfssljson",
		"github.com/bazelbuild/bazel-gazelle/cmd/gazelle",
		"k8s.io/kube-openapi/cmd/openapi-gen",
		"k8s.io/repo-infra/kazel",
		"golang.org/x/lint/golint",
		"./..."
	],
	"Deps": [
		{
			"ImportPath": "bitbucket.org/bertimus9/systemstat",
			"Rev": "0eeff89b0690611fc32e21f0cd2e4434abf8fe53"
		},
		{
			"ImportPath": "bitbucket.org/ww/goautoneg",
			"Comment": "null-5",
			"Rev": "75cd24fc2f2c2a2088577d12123ddee5f54e0675"
		},
		{
			"ImportPath": "cloud.google.com/go/compute/metadata",
			"Comment": "v0.1.0-115-g3b1ae45394a234",
			"Rev": "3b1ae45394a234c385be014e9a488f2bb6eef821"
		},
		{
			"ImportPath": "cloud.google.com/go/internal",
			"Comment": "v0.1.0-115-g3b1ae45394a234",
			"Rev": "3b1ae45394a234c385be014e9a488f2bb6eef821"
		},
		{
			"ImportPath": "github.com/Azure/azure-sdk-for-go/services/compute/mgmt/2018-10-01/compute",
			"Comment": "v21.3.0",
			"Rev": "da91af54816b4cf72949c225a2d0980f51fab01b"
		},
		{
			"ImportPath": "github.com/Azure/azure-sdk-for-go/services/containerregistry/mgmt/2017-10-01/containerregistry",
			"Comment": "v21.3.0",
			"Rev": "da91af54816b4cf72949c225a2d0980f51fab01b"
		},
		{
			"ImportPath": "github.com/Azure/azure-sdk-for-go/services/network/mgmt/2017-09-01/network",
			"Comment": "v21.3.0",
			"Rev": "da91af54816b4cf72949c225a2d0980f51fab01b"
		},
		{
			"ImportPath": "github.com/Azure/azure-sdk-for-go/services/storage/mgmt/2018-07-01/storage",
			"Comment": "v21.3.0",
			"Rev": "da91af54816b4cf72949c225a2d0980f51fab01b"
		},
		{
			"ImportPath": "github.com/Azure/azure-sdk-for-go/storage",
			"Comment": "v21.3.0",
			"Rev": "da91af54816b4cf72949c225a2d0980f51fab01b"
		},
		{
			"ImportPath": "github.com/Azure/azure-sdk-for-go/version",
			"Comment": "v21.3.0",
			"Rev": "da91af54816b4cf72949c225a2d0980f51fab01b"
		},
		{
			"ImportPath": "github.com/Azure/go-ansiterm",
			"Rev": "d6e3b3328b783f23731bc4d058875b0371ff8109"
		},
		{
			"ImportPath": "github.com/Azure/go-ansiterm/winterm",
			"Rev": "d6e3b3328b783f23731bc4d058875b0371ff8109"
		},
		{
			"ImportPath": "github.com/Azure/go-autorest/autorest",
			"Comment": "v11.1.0",
			"Rev": "ea233b6412b0421a65dc6160e16c893364664a95"
		},
		{
			"ImportPath": "github.com/Azure/go-autorest/autorest/adal",
			"Comment": "v11.1.0",
			"Rev": "ea233b6412b0421a65dc6160e16c893364664a95"
		},
		{
			"ImportPath": "github.com/Azure/go-autorest/autorest/azure",
			"Comment": "v11.1.0",
			"Rev": "ea233b6412b0421a65dc6160e16c893364664a95"
		},
		{
			"ImportPath": "github.com/Azure/go-autorest/autorest/date",
			"Comment": "v11.1.0",
			"Rev": "ea233b6412b0421a65dc6160e16c893364664a95"
		},
		{
			"ImportPath": "github.com/Azure/go-autorest/autorest/to",
			"Comment": "v11.1.0",
			"Rev": "ea233b6412b0421a65dc6160e16c893364664a95"
		},
		{
			"ImportPath": "github.com/Azure/go-autorest/autorest/validation",
			"Comment": "v11.1.0",
			"Rev": "ea233b6412b0421a65dc6160e16c893364664a95"
		},
		{
			"ImportPath": "github.com/Azure/go-autorest/logger",
			"Comment": "v11.1.0",
			"Rev": "ea233b6412b0421a65dc6160e16c893364664a95"
		},
		{
			"ImportPath": "github.com/Azure/go-autorest/version",
			"Comment": "v11.1.0",
			"Rev": "ea233b6412b0421a65dc6160e16c893364664a95"
		},
		{
			"ImportPath": "github.com/GeertJohan/go.rice",
			"Rev": "c02ca9a983da5807ddf7d796784928f5be4afd09"
		},
		{
			"ImportPath": "github.com/GeertJohan/go.rice/embedded",
			"Rev": "c02ca9a983da5807ddf7d796784928f5be4afd09"
		},
		{
			"ImportPath": "github.com/GoogleCloudPlatform/k8s-cloud-provider/pkg/cloud",
			"Comment": "1.3.0",
			"Rev": "f8e99590510076aa1e3ff07df946f05220c50fb4"
		},
		{
			"ImportPath": "github.com/GoogleCloudPlatform/k8s-cloud-provider/pkg/cloud/filter",
			"Comment": "1.3.0",
			"Rev": "f8e99590510076aa1e3ff07df946f05220c50fb4"
		},
		{
			"ImportPath": "github.com/GoogleCloudPlatform/k8s-cloud-provider/pkg/cloud/meta",
			"Comment": "1.3.0",
			"Rev": "f8e99590510076aa1e3ff07df946f05220c50fb4"
		},
		{
			"ImportPath": "github.com/GoogleCloudPlatform/k8s-cloud-provider/pkg/cloud/mock",
			"Comment": "1.3.0",
			"Rev": "f8e99590510076aa1e3ff07df946f05220c50fb4"
		},
		{
			"ImportPath": "github.com/JeffAshton/win_pdh",
			"Rev": "76bb4ee9f0ab50f77826f2a2ee7fb9d3880d6ec2"
		},
		{
			"ImportPath": "github.com/MakeNowJust/heredoc",
			"Rev": "bb23615498cded5e105af4ce27de75b089cbe851"
		},
		{
			"ImportPath": "github.com/Microsoft/go-winio",
			"Comment": "v0.4.5",
			"Rev": "78439966b38d69bf38227fbf57ac8a6fee70f69a"
		},
		{
			"ImportPath": "github.com/Microsoft/hcsshim",
			"Comment": "v0.6.11",
			"Rev": "800683ae704ac360b2f3f47fa88f3a6c8c9091b5"
		},
		{
			"ImportPath": "github.com/NYTimes/gziphandler",
			"Rev": "56545f4a5d46df9a6648819d1664c3a03a13ffdb"
		},
		{
			"ImportPath": "github.com/Nvveen/Gotty",
			"Rev": "cd527374f1e5bff4938207604a14f2e38a9cf512"
		},
		{
			"ImportPath": "github.com/PuerkitoBio/purell",
			"Comment": "v1.0.0",
			"Rev": "8a290539e2e8629dbc4e6bad948158f790ec31f4"
		},
		{
			"ImportPath": "github.com/PuerkitoBio/urlesc",
			"Rev": "5bd2802263f21d8788851d5305584c82a5c75d7e"
		},
		{
			"ImportPath": "github.com/Rican7/retry",
			"Comment": "v0.1.0-9-g272ad122d6e5ce",
			"Rev": "272ad122d6e5ce1be757544007cf8bcd1c9c9ab0"
		},
		{
			"ImportPath": "github.com/Rican7/retry/backoff",
			"Comment": "v0.1.0-9-g272ad122d6e5ce",
			"Rev": "272ad122d6e5ce1be757544007cf8bcd1c9c9ab0"
		},
		{
			"ImportPath": "github.com/Rican7/retry/jitter",
			"Comment": "v0.1.0-9-g272ad122d6e5ce",
			"Rev": "272ad122d6e5ce1be757544007cf8bcd1c9c9ab0"
		},
		{
			"ImportPath": "github.com/Rican7/retry/strategy",
			"Comment": "v0.1.0-9-g272ad122d6e5ce",
			"Rev": "272ad122d6e5ce1be757544007cf8bcd1c9c9ab0"
		},
		{
			"ImportPath": "github.com/armon/circbuf",
			"Rev": "bbbad097214e2918d8543d5201d12bfd7bca254d"
		},
		{
			"ImportPath": "github.com/asaskevich/govalidator",
			"Comment": "v9-26-gf9ffefc3facfbe",
			"Rev": "f9ffefc3facfbe0caee3fea233cbb6e8208f4541"
		},
		{
			"ImportPath": "github.com/aws/aws-sdk-go/aws",
			"Comment": "v1.14.12",
			"Rev": "fde4ded7becdeae4d26bf1212916aabba79349b4"
		},
		{
			"ImportPath": "github.com/aws/aws-sdk-go/aws/awserr",
			"Comment": "v1.14.12",
			"Rev": "fde4ded7becdeae4d26bf1212916aabba79349b4"
		},
		{
			"ImportPath": "github.com/aws/aws-sdk-go/aws/awsutil",
			"Comment": "v1.14.12",
			"Rev": "fde4ded7becdeae4d26bf1212916aabba79349b4"
		},
		{
			"ImportPath": "github.com/aws/aws-sdk-go/aws/client",
			"Comment": "v1.14.12",
			"Rev": "fde4ded7becdeae4d26bf1212916aabba79349b4"
		},
		{
			"ImportPath": "github.com/aws/aws-sdk-go/aws/client/metadata",
			"Comment": "v1.14.12",
			"Rev": "fde4ded7becdeae4d26bf1212916aabba79349b4"
		},
		{
			"ImportPath": "github.com/aws/aws-sdk-go/aws/corehandlers",
			"Comment": "v1.14.12",
			"Rev": "fde4ded7becdeae4d26bf1212916aabba79349b4"
		},
		{
			"ImportPath": "github.com/aws/aws-sdk-go/aws/credentials",
			"Comment": "v1.14.12",
			"Rev": "fde4ded7becdeae4d26bf1212916aabba79349b4"
		},
		{
			"ImportPath": "github.com/aws/aws-sdk-go/aws/credentials/ec2rolecreds",
			"Comment": "v1.14.12",
			"Rev": "fde4ded7becdeae4d26bf1212916aabba79349b4"
		},
		{
			"ImportPath": "github.com/aws/aws-sdk-go/aws/credentials/endpointcreds",
			"Comment": "v1.14.12",
			"Rev": "fde4ded7becdeae4d26bf1212916aabba79349b4"
		},
		{
			"ImportPath": "github.com/aws/aws-sdk-go/aws/credentials/stscreds",
			"Comment": "v1.14.12",
			"Rev": "fde4ded7becdeae4d26bf1212916aabba79349b4"
		},
		{
			"ImportPath": "github.com/aws/aws-sdk-go/aws/csm",
			"Comment": "v1.14.12",
			"Rev": "fde4ded7becdeae4d26bf1212916aabba79349b4"
		},
		{
			"ImportPath": "github.com/aws/aws-sdk-go/aws/defaults",
			"Comment": "v1.14.12",
			"Rev": "fde4ded7becdeae4d26bf1212916aabba79349b4"
		},
		{
			"ImportPath": "github.com/aws/aws-sdk-go/aws/ec2metadata",
			"Comment": "v1.14.12",
			"Rev": "fde4ded7becdeae4d26bf1212916aabba79349b4"
		},
		{
			"ImportPath": "github.com/aws/aws-sdk-go/aws/endpoints",
			"Comment": "v1.14.12",
			"Rev": "fde4ded7becdeae4d26bf1212916aabba79349b4"
		},
		{
			"ImportPath": "github.com/aws/aws-sdk-go/aws/request",
			"Comment": "v1.14.12",
			"Rev": "fde4ded7becdeae4d26bf1212916aabba79349b4"
		},
		{
			"ImportPath": "github.com/aws/aws-sdk-go/aws/session",
			"Comment": "v1.14.12",
			"Rev": "fde4ded7becdeae4d26bf1212916aabba79349b4"
		},
		{
			"ImportPath": "github.com/aws/aws-sdk-go/aws/signer/v4",
			"Comment": "v1.14.12",
			"Rev": "fde4ded7becdeae4d26bf1212916aabba79349b4"
		},
		{
			"ImportPath": "github.com/aws/aws-sdk-go/internal/sdkio",
			"Comment": "v1.14.12",
			"Rev": "fde4ded7becdeae4d26bf1212916aabba79349b4"
		},
		{
			"ImportPath": "github.com/aws/aws-sdk-go/internal/sdkrand",
			"Comment": "v1.14.12",
			"Rev": "fde4ded7becdeae4d26bf1212916aabba79349b4"
		},
		{
			"ImportPath": "github.com/aws/aws-sdk-go/internal/shareddefaults",
			"Comment": "v1.14.12",
			"Rev": "fde4ded7becdeae4d26bf1212916aabba79349b4"
		},
		{
			"ImportPath": "github.com/aws/aws-sdk-go/private/protocol",
			"Comment": "v1.14.12",
			"Rev": "fde4ded7becdeae4d26bf1212916aabba79349b4"
		},
		{
			"ImportPath": "github.com/aws/aws-sdk-go/private/protocol/ec2query",
			"Comment": "v1.14.12",
			"Rev": "fde4ded7becdeae4d26bf1212916aabba79349b4"
		},
		{
			"ImportPath": "github.com/aws/aws-sdk-go/private/protocol/json/jsonutil",
			"Comment": "v1.14.12",
			"Rev": "fde4ded7becdeae4d26bf1212916aabba79349b4"
		},
		{
			"ImportPath": "github.com/aws/aws-sdk-go/private/protocol/jsonrpc",
			"Comment": "v1.14.12",
			"Rev": "fde4ded7becdeae4d26bf1212916aabba79349b4"
		},
		{
			"ImportPath": "github.com/aws/aws-sdk-go/private/protocol/query",
			"Comment": "v1.14.12",
			"Rev": "fde4ded7becdeae4d26bf1212916aabba79349b4"
		},
		{
			"ImportPath": "github.com/aws/aws-sdk-go/private/protocol/query/queryutil",
			"Comment": "v1.14.12",
			"Rev": "fde4ded7becdeae4d26bf1212916aabba79349b4"
		},
		{
			"ImportPath": "github.com/aws/aws-sdk-go/private/protocol/rest",
			"Comment": "v1.14.12",
			"Rev": "fde4ded7becdeae4d26bf1212916aabba79349b4"
		},
		{
			"ImportPath": "github.com/aws/aws-sdk-go/private/protocol/xml/xmlutil",
			"Comment": "v1.14.12",
			"Rev": "fde4ded7becdeae4d26bf1212916aabba79349b4"
		},
		{
			"ImportPath": "github.com/aws/aws-sdk-go/service/autoscaling",
			"Comment": "v1.14.12",
			"Rev": "fde4ded7becdeae4d26bf1212916aabba79349b4"
		},
		{
			"ImportPath": "github.com/aws/aws-sdk-go/service/ec2",
			"Comment": "v1.14.12",
			"Rev": "fde4ded7becdeae4d26bf1212916aabba79349b4"
		},
		{
			"ImportPath": "github.com/aws/aws-sdk-go/service/ecr",
			"Comment": "v1.14.12",
			"Rev": "fde4ded7becdeae4d26bf1212916aabba79349b4"
		},
		{
			"ImportPath": "github.com/aws/aws-sdk-go/service/elb",
			"Comment": "v1.14.12",
			"Rev": "fde4ded7becdeae4d26bf1212916aabba79349b4"
		},
		{
			"ImportPath": "github.com/aws/aws-sdk-go/service/elbv2",
			"Comment": "v1.14.12",
			"Rev": "fde4ded7becdeae4d26bf1212916aabba79349b4"
		},
		{
			"ImportPath": "github.com/aws/aws-sdk-go/service/kms",
			"Comment": "v1.14.12",
			"Rev": "fde4ded7becdeae4d26bf1212916aabba79349b4"
		},
		{
			"ImportPath": "github.com/aws/aws-sdk-go/service/sts",
			"Comment": "v1.14.12",
			"Rev": "fde4ded7becdeae4d26bf1212916aabba79349b4"
		},
		{
			"ImportPath": "github.com/bazelbuild/bazel-gazelle/cmd/gazelle",
			"Comment": "0.15.0",
			"Rev": "c728ce9f663e2bff26361ba5978ec5c9e6816a3c"
		},
		{
			"ImportPath": "github.com/bazelbuild/bazel-gazelle/internal/config",
			"Comment": "0.15.0",
			"Rev": "c728ce9f663e2bff26361ba5978ec5c9e6816a3c"
		},
		{
			"ImportPath": "github.com/bazelbuild/bazel-gazelle/internal/flag",
			"Comment": "0.15.0",
			"Rev": "c728ce9f663e2bff26361ba5978ec5c9e6816a3c"
		},
		{
			"ImportPath": "github.com/bazelbuild/bazel-gazelle/internal/label",
			"Comment": "0.15.0",
			"Rev": "c728ce9f663e2bff26361ba5978ec5c9e6816a3c"
		},
		{
			"ImportPath": "github.com/bazelbuild/bazel-gazelle/internal/language",
			"Comment": "0.15.0",
			"Rev": "c728ce9f663e2bff26361ba5978ec5c9e6816a3c"
		},
		{
			"ImportPath": "github.com/bazelbuild/bazel-gazelle/internal/language/go",
			"Comment": "0.15.0",
			"Rev": "c728ce9f663e2bff26361ba5978ec5c9e6816a3c"
		},
		{
			"ImportPath": "github.com/bazelbuild/bazel-gazelle/internal/language/proto",
			"Comment": "0.15.0",
			"Rev": "c728ce9f663e2bff26361ba5978ec5c9e6816a3c"
		},
		{
			"ImportPath": "github.com/bazelbuild/bazel-gazelle/internal/merger",
			"Comment": "0.15.0",
			"Rev": "c728ce9f663e2bff26361ba5978ec5c9e6816a3c"
		},
		{
			"ImportPath": "github.com/bazelbuild/bazel-gazelle/internal/pathtools",
			"Comment": "0.15.0",
			"Rev": "c728ce9f663e2bff26361ba5978ec5c9e6816a3c"
		},
		{
			"ImportPath": "github.com/bazelbuild/bazel-gazelle/internal/repos",
			"Comment": "0.15.0",
			"Rev": "c728ce9f663e2bff26361ba5978ec5c9e6816a3c"
		},
		{
			"ImportPath": "github.com/bazelbuild/bazel-gazelle/internal/resolve",
			"Comment": "0.15.0",
			"Rev": "c728ce9f663e2bff26361ba5978ec5c9e6816a3c"
		},
		{
			"ImportPath": "github.com/bazelbuild/bazel-gazelle/internal/rule",
			"Comment": "0.15.0",
			"Rev": "c728ce9f663e2bff26361ba5978ec5c9e6816a3c"
		},
		{
			"ImportPath": "github.com/bazelbuild/bazel-gazelle/internal/testtools",
			"Comment": "0.15.0",
			"Rev": "c728ce9f663e2bff26361ba5978ec5c9e6816a3c"
		},
		{
			"ImportPath": "github.com/bazelbuild/bazel-gazelle/internal/version",
			"Comment": "0.15.0",
			"Rev": "c728ce9f663e2bff26361ba5978ec5c9e6816a3c"
		},
		{
			"ImportPath": "github.com/bazelbuild/bazel-gazelle/internal/walk",
			"Comment": "0.15.0",
			"Rev": "c728ce9f663e2bff26361ba5978ec5c9e6816a3c"
		},
		{
			"ImportPath": "github.com/bazelbuild/bazel-gazelle/internal/wspace",
			"Comment": "0.15.0",
			"Rev": "c728ce9f663e2bff26361ba5978ec5c9e6816a3c"
		},
		{
			"ImportPath": "github.com/bazelbuild/buildtools/build",
			"Comment": "0.6.0-60-g1a9c38e0df9397",
			"Rev": "1a9c38e0df9397d033a1ca535596de5a7c1cf18f"
		},
		{
			"ImportPath": "github.com/bazelbuild/buildtools/tables",
			"Comment": "0.6.0-60-g1a9c38e0df9397",
			"Rev": "1a9c38e0df9397d033a1ca535596de5a7c1cf18f"
		},
		{
			"ImportPath": "github.com/beorn7/perks/quantile",
			"Rev": "3ac7bf7a47d159a033b107610db8a1b6575507a4"
		},
		{
			"ImportPath": "github.com/blang/semver",
			"Comment": "v3.5.0",
			"Rev": "b38d23b8782a487059e8fc8773e9a5b228a77cb6"
		},
		{
			"ImportPath": "github.com/chai2010/gettext-go/gettext",
			"Rev": "c6fed771bfd517099caf0f7a961671fa8ed08723"
		},
		{
			"ImportPath": "github.com/chai2010/gettext-go/gettext/mo",
			"Rev": "c6fed771bfd517099caf0f7a961671fa8ed08723"
		},
		{
			"ImportPath": "github.com/chai2010/gettext-go/gettext/plural",
			"Rev": "c6fed771bfd517099caf0f7a961671fa8ed08723"
		},
		{
			"ImportPath": "github.com/chai2010/gettext-go/gettext/po",
			"Rev": "c6fed771bfd517099caf0f7a961671fa8ed08723"
		},
		{
			"ImportPath": "github.com/client9/misspell",
			"Comment": "v0.3.0-7-g9ce5d979ffdaca",
			"Rev": "9ce5d979ffdaca6385988d7ad1079a33ec942d20"
		},
		{
			"ImportPath": "github.com/client9/misspell/cmd/misspell",
			"Comment": "v0.3.0-7-g9ce5d979ffdaca",
			"Rev": "9ce5d979ffdaca6385988d7ad1079a33ec942d20"
		},
		{
			"ImportPath": "github.com/cloudflare/cfssl/api",
			"Comment": "1.3.2-21-g56268a613adfed",
			"Rev": "56268a613adfed278936377c18b1152d2c4ad5da"
		},
		{
			"ImportPath": "github.com/cloudflare/cfssl/api/bundle",
			"Comment": "1.3.2-21-g56268a613adfed",
			"Rev": "56268a613adfed278936377c18b1152d2c4ad5da"
		},
		{
			"ImportPath": "github.com/cloudflare/cfssl/api/certinfo",
			"Comment": "1.3.2-21-g56268a613adfed",
			"Rev": "56268a613adfed278936377c18b1152d2c4ad5da"
		},
		{
			"ImportPath": "github.com/cloudflare/cfssl/api/client",
			"Comment": "1.3.2-21-g56268a613adfed",
			"Rev": "56268a613adfed278936377c18b1152d2c4ad5da"
		},
		{
			"ImportPath": "github.com/cloudflare/cfssl/api/crl",
			"Comment": "1.3.2-21-g56268a613adfed",
			"Rev": "56268a613adfed278936377c18b1152d2c4ad5da"
		},
		{
			"ImportPath": "github.com/cloudflare/cfssl/api/gencrl",
			"Comment": "1.3.2-21-g56268a613adfed",
			"Rev": "56268a613adfed278936377c18b1152d2c4ad5da"
		},
		{
			"ImportPath": "github.com/cloudflare/cfssl/api/generator",
			"Comment": "1.3.2-21-g56268a613adfed",
			"Rev": "56268a613adfed278936377c18b1152d2c4ad5da"
		},
		{
			"ImportPath": "github.com/cloudflare/cfssl/api/health",
			"Comment": "1.3.2-21-g56268a613adfed",
			"Rev": "56268a613adfed278936377c18b1152d2c4ad5da"
		},
		{
			"ImportPath": "github.com/cloudflare/cfssl/api/info",
			"Comment": "1.3.2-21-g56268a613adfed",
			"Rev": "56268a613adfed278936377c18b1152d2c4ad5da"
		},
		{
			"ImportPath": "github.com/cloudflare/cfssl/api/initca",
			"Comment": "1.3.2-21-g56268a613adfed",
			"Rev": "56268a613adfed278936377c18b1152d2c4ad5da"
		},
		{
			"ImportPath": "github.com/cloudflare/cfssl/api/ocsp",
			"Comment": "1.3.2-21-g56268a613adfed",
			"Rev": "56268a613adfed278936377c18b1152d2c4ad5da"
		},
		{
			"ImportPath": "github.com/cloudflare/cfssl/api/revoke",
			"Comment": "1.3.2-21-g56268a613adfed",
			"Rev": "56268a613adfed278936377c18b1152d2c4ad5da"
		},
		{
			"ImportPath": "github.com/cloudflare/cfssl/api/scan",
			"Comment": "1.3.2-21-g56268a613adfed",
			"Rev": "56268a613adfed278936377c18b1152d2c4ad5da"
		},
		{
			"ImportPath": "github.com/cloudflare/cfssl/api/signhandler",
			"Comment": "1.3.2-21-g56268a613adfed",
			"Rev": "56268a613adfed278936377c18b1152d2c4ad5da"
		},
		{
			"ImportPath": "github.com/cloudflare/cfssl/auth",
			"Comment": "1.3.2-21-g56268a613adfed",
			"Rev": "56268a613adfed278936377c18b1152d2c4ad5da"
		},
		{
			"ImportPath": "github.com/cloudflare/cfssl/bundler",
			"Comment": "1.3.2-21-g56268a613adfed",
			"Rev": "56268a613adfed278936377c18b1152d2c4ad5da"
		},
		{
			"ImportPath": "github.com/cloudflare/cfssl/certdb",
			"Comment": "1.3.2-21-g56268a613adfed",
			"Rev": "56268a613adfed278936377c18b1152d2c4ad5da"
		},
		{
			"ImportPath": "github.com/cloudflare/cfssl/certdb/dbconf",
			"Comment": "1.3.2-21-g56268a613adfed",
			"Rev": "56268a613adfed278936377c18b1152d2c4ad5da"
		},
		{
			"ImportPath": "github.com/cloudflare/cfssl/certdb/sql",
			"Comment": "1.3.2-21-g56268a613adfed",
			"Rev": "56268a613adfed278936377c18b1152d2c4ad5da"
		},
		{
			"ImportPath": "github.com/cloudflare/cfssl/certinfo",
			"Comment": "1.3.2-21-g56268a613adfed",
			"Rev": "56268a613adfed278936377c18b1152d2c4ad5da"
		},
		{
			"ImportPath": "github.com/cloudflare/cfssl/cli",
			"Comment": "1.3.2-21-g56268a613adfed",
			"Rev": "56268a613adfed278936377c18b1152d2c4ad5da"
		},
		{
			"ImportPath": "github.com/cloudflare/cfssl/cli/bundle",
			"Comment": "1.3.2-21-g56268a613adfed",
			"Rev": "56268a613adfed278936377c18b1152d2c4ad5da"
		},
		{
			"ImportPath": "github.com/cloudflare/cfssl/cli/certinfo",
			"Comment": "1.3.2-21-g56268a613adfed",
			"Rev": "56268a613adfed278936377c18b1152d2c4ad5da"
		},
		{
			"ImportPath": "github.com/cloudflare/cfssl/cli/crl",
			"Comment": "1.3.2-21-g56268a613adfed",
			"Rev": "56268a613adfed278936377c18b1152d2c4ad5da"
		},
		{
			"ImportPath": "github.com/cloudflare/cfssl/cli/gencert",
			"Comment": "1.3.2-21-g56268a613adfed",
			"Rev": "56268a613adfed278936377c18b1152d2c4ad5da"
		},
		{
			"ImportPath": "github.com/cloudflare/cfssl/cli/gencrl",
			"Comment": "1.3.2-21-g56268a613adfed",
			"Rev": "56268a613adfed278936377c18b1152d2c4ad5da"
		},
		{
			"ImportPath": "github.com/cloudflare/cfssl/cli/gencsr",
			"Comment": "1.3.2-21-g56268a613adfed",
			"Rev": "56268a613adfed278936377c18b1152d2c4ad5da"
		},
		{
			"ImportPath": "github.com/cloudflare/cfssl/cli/genkey",
			"Comment": "1.3.2-21-g56268a613adfed",
			"Rev": "56268a613adfed278936377c18b1152d2c4ad5da"
		},
		{
			"ImportPath": "github.com/cloudflare/cfssl/cli/info",
			"Comment": "1.3.2-21-g56268a613adfed",
			"Rev": "56268a613adfed278936377c18b1152d2c4ad5da"
		},
		{
			"ImportPath": "github.com/cloudflare/cfssl/cli/ocspdump",
			"Comment": "1.3.2-21-g56268a613adfed",
			"Rev": "56268a613adfed278936377c18b1152d2c4ad5da"
		},
		{
			"ImportPath": "github.com/cloudflare/cfssl/cli/ocsprefresh",
			"Comment": "1.3.2-21-g56268a613adfed",
			"Rev": "56268a613adfed278936377c18b1152d2c4ad5da"
		},
		{
			"ImportPath": "github.com/cloudflare/cfssl/cli/ocspserve",
			"Comment": "1.3.2-21-g56268a613adfed",
			"Rev": "56268a613adfed278936377c18b1152d2c4ad5da"
		},
		{
			"ImportPath": "github.com/cloudflare/cfssl/cli/ocspsign",
			"Comment": "1.3.2-21-g56268a613adfed",
			"Rev": "56268a613adfed278936377c18b1152d2c4ad5da"
		},
		{
			"ImportPath": "github.com/cloudflare/cfssl/cli/printdefault",
			"Comment": "1.3.2-21-g56268a613adfed",
			"Rev": "56268a613adfed278936377c18b1152d2c4ad5da"
		},
		{
			"ImportPath": "github.com/cloudflare/cfssl/cli/revoke",
			"Comment": "1.3.2-21-g56268a613adfed",
			"Rev": "56268a613adfed278936377c18b1152d2c4ad5da"
		},
		{
			"ImportPath": "github.com/cloudflare/cfssl/cli/scan",
			"Comment": "1.3.2-21-g56268a613adfed",
			"Rev": "56268a613adfed278936377c18b1152d2c4ad5da"
		},
		{
			"ImportPath": "github.com/cloudflare/cfssl/cli/selfsign",
			"Comment": "1.3.2-21-g56268a613adfed",
			"Rev": "56268a613adfed278936377c18b1152d2c4ad5da"
		},
		{
			"ImportPath": "github.com/cloudflare/cfssl/cli/serve",
			"Comment": "1.3.2-21-g56268a613adfed",
			"Rev": "56268a613adfed278936377c18b1152d2c4ad5da"
		},
		{
			"ImportPath": "github.com/cloudflare/cfssl/cli/sign",
			"Comment": "1.3.2-21-g56268a613adfed",
			"Rev": "56268a613adfed278936377c18b1152d2c4ad5da"
		},
		{
			"ImportPath": "github.com/cloudflare/cfssl/cli/version",
			"Comment": "1.3.2-21-g56268a613adfed",
			"Rev": "56268a613adfed278936377c18b1152d2c4ad5da"
		},
		{
			"ImportPath": "github.com/cloudflare/cfssl/cmd/cfssl",
			"Comment": "1.3.2-21-g56268a613adfed",
			"Rev": "56268a613adfed278936377c18b1152d2c4ad5da"
		},
		{
			"ImportPath": "github.com/cloudflare/cfssl/cmd/cfssljson",
			"Comment": "1.3.2-21-g56268a613adfed",
			"Rev": "56268a613adfed278936377c18b1152d2c4ad5da"
		},
		{
			"ImportPath": "github.com/cloudflare/cfssl/config",
			"Comment": "1.3.2-21-g56268a613adfed",
			"Rev": "56268a613adfed278936377c18b1152d2c4ad5da"
		},
		{
			"ImportPath": "github.com/cloudflare/cfssl/crl",
			"Comment": "1.3.2-21-g56268a613adfed",
			"Rev": "56268a613adfed278936377c18b1152d2c4ad5da"
		},
		{
			"ImportPath": "github.com/cloudflare/cfssl/crypto/pkcs7",
			"Comment": "1.3.2-21-g56268a613adfed",
			"Rev": "56268a613adfed278936377c18b1152d2c4ad5da"
		},
		{
			"ImportPath": "github.com/cloudflare/cfssl/csr",
			"Comment": "1.3.2-21-g56268a613adfed",
			"Rev": "56268a613adfed278936377c18b1152d2c4ad5da"
		},
		{
			"ImportPath": "github.com/cloudflare/cfssl/errors",
			"Comment": "1.3.2-21-g56268a613adfed",
			"Rev": "56268a613adfed278936377c18b1152d2c4ad5da"
		},
		{
			"ImportPath": "github.com/cloudflare/cfssl/helpers",
			"Comment": "1.3.2-21-g56268a613adfed",
			"Rev": "56268a613adfed278936377c18b1152d2c4ad5da"
		},
		{
			"ImportPath": "github.com/cloudflare/cfssl/helpers/derhelpers",
			"Comment": "1.3.2-21-g56268a613adfed",
			"Rev": "56268a613adfed278936377c18b1152d2c4ad5da"
		},
		{
			"ImportPath": "github.com/cloudflare/cfssl/info",
			"Comment": "1.3.2-21-g56268a613adfed",
			"Rev": "56268a613adfed278936377c18b1152d2c4ad5da"
		},
		{
			"ImportPath": "github.com/cloudflare/cfssl/initca",
			"Comment": "1.3.2-21-g56268a613adfed",
			"Rev": "56268a613adfed278936377c18b1152d2c4ad5da"
		},
		{
			"ImportPath": "github.com/cloudflare/cfssl/log",
			"Comment": "1.3.2-21-g56268a613adfed",
			"Rev": "56268a613adfed278936377c18b1152d2c4ad5da"
		},
		{
			"ImportPath": "github.com/cloudflare/cfssl/ocsp",
			"Comment": "1.3.2-21-g56268a613adfed",
			"Rev": "56268a613adfed278936377c18b1152d2c4ad5da"
		},
		{
			"ImportPath": "github.com/cloudflare/cfssl/ocsp/config",
			"Comment": "1.3.2-21-g56268a613adfed",
			"Rev": "56268a613adfed278936377c18b1152d2c4ad5da"
		},
		{
			"ImportPath": "github.com/cloudflare/cfssl/revoke",
			"Comment": "1.3.2-21-g56268a613adfed",
			"Rev": "56268a613adfed278936377c18b1152d2c4ad5da"
		},
		{
			"ImportPath": "github.com/cloudflare/cfssl/scan",
			"Comment": "1.3.2-21-g56268a613adfed",
			"Rev": "56268a613adfed278936377c18b1152d2c4ad5da"
		},
		{
			"ImportPath": "github.com/cloudflare/cfssl/scan/crypto/tls",
			"Comment": "1.3.2-21-g56268a613adfed",
			"Rev": "56268a613adfed278936377c18b1152d2c4ad5da"
		},
		{
			"ImportPath": "github.com/cloudflare/cfssl/selfsign",
			"Comment": "1.3.2-21-g56268a613adfed",
			"Rev": "56268a613adfed278936377c18b1152d2c4ad5da"
		},
		{
			"ImportPath": "github.com/cloudflare/cfssl/signer",
			"Comment": "1.3.2-21-g56268a613adfed",
			"Rev": "56268a613adfed278936377c18b1152d2c4ad5da"
		},
		{
			"ImportPath": "github.com/cloudflare/cfssl/signer/local",
			"Comment": "1.3.2-21-g56268a613adfed",
			"Rev": "56268a613adfed278936377c18b1152d2c4ad5da"
		},
		{
			"ImportPath": "github.com/cloudflare/cfssl/signer/remote",
			"Comment": "1.3.2-21-g56268a613adfed",
			"Rev": "56268a613adfed278936377c18b1152d2c4ad5da"
		},
		{
			"ImportPath": "github.com/cloudflare/cfssl/signer/universal",
			"Comment": "1.3.2-21-g56268a613adfed",
			"Rev": "56268a613adfed278936377c18b1152d2c4ad5da"
		},
		{
			"ImportPath": "github.com/cloudflare/cfssl/ubiquity",
			"Comment": "1.3.2-21-g56268a613adfed",
			"Rev": "56268a613adfed278936377c18b1152d2c4ad5da"
		},
		{
			"ImportPath": "github.com/clusterhq/flocker-go",
			"Rev": "2b8b7259d3139c96c4a6871031355808ab3fd3b3"
		},
		{
			"ImportPath": "github.com/codedellemc/goscaleio",
			"Rev": "20e2ce2cf8852dc78bd42b76698dcd8dcd77b7b1"
		},
		{
			"ImportPath": "github.com/codedellemc/goscaleio/types/v1",
			"Rev": "20e2ce2cf8852dc78bd42b76698dcd8dcd77b7b1"
		},
		{
			"ImportPath": "github.com/container-storage-interface/spec/lib/go/csi",
			"Comment": "v1.0.0",
			"Rev": "ed0bb0e1557548aa028307f48728767cfe8f6345"
		},
		{
			"ImportPath": "github.com/containerd/console",
			"Rev": "84eeaae905fa414d03e07bcd6c8d3f19e7cf180e"
		},
		{
			"ImportPath": "github.com/containerd/containerd/api/services/containers/v1",
			"Comment": "v1.0.2",
			"Rev": "cfd04396dc68220d1cecbe686a6cc3aa5ce3667c"
		},
		{
			"ImportPath": "github.com/containerd/containerd/api/services/tasks/v1",
			"Comment": "v1.0.2",
			"Rev": "cfd04396dc68220d1cecbe686a6cc3aa5ce3667c"
		},
		{
			"ImportPath": "github.com/containerd/containerd/api/services/version/v1",
			"Comment": "v1.0.2",
			"Rev": "cfd04396dc68220d1cecbe686a6cc3aa5ce3667c"
		},
		{
			"ImportPath": "github.com/containerd/containerd/api/types",
			"Comment": "v1.0.2",
			"Rev": "cfd04396dc68220d1cecbe686a6cc3aa5ce3667c"
		},
		{
			"ImportPath": "github.com/containerd/containerd/api/types/task",
			"Comment": "v1.0.2",
			"Rev": "cfd04396dc68220d1cecbe686a6cc3aa5ce3667c"
		},
		{
			"ImportPath": "github.com/containerd/containerd/containers",
			"Comment": "v1.0.2",
			"Rev": "cfd04396dc68220d1cecbe686a6cc3aa5ce3667c"
		},
		{
			"ImportPath": "github.com/containerd/containerd/dialer",
			"Comment": "v1.0.2",
			"Rev": "cfd04396dc68220d1cecbe686a6cc3aa5ce3667c"
		},
		{
			"ImportPath": "github.com/containerd/containerd/errdefs",
			"Comment": "v1.0.2",
			"Rev": "cfd04396dc68220d1cecbe686a6cc3aa5ce3667c"
		},
		{
			"ImportPath": "github.com/containerd/containerd/namespaces",
			"Comment": "v1.0.2",
			"Rev": "cfd04396dc68220d1cecbe686a6cc3aa5ce3667c"
		},
		{
			"ImportPath": "github.com/containernetworking/cni/libcni",
			"Comment": "v0.6.0",
			"Rev": "a7885cb6f8ab03fba07852ded351e4f5e7a112bf"
		},
		{
			"ImportPath": "github.com/containernetworking/cni/pkg/invoke",
			"Comment": "v0.6.0",
			"Rev": "a7885cb6f8ab03fba07852ded351e4f5e7a112bf"
		},
		{
			"ImportPath": "github.com/containernetworking/cni/pkg/types",
			"Comment": "v0.6.0",
			"Rev": "a7885cb6f8ab03fba07852ded351e4f5e7a112bf"
		},
		{
			"ImportPath": "github.com/containernetworking/cni/pkg/types/020",
			"Comment": "v0.6.0",
			"Rev": "a7885cb6f8ab03fba07852ded351e4f5e7a112bf"
		},
		{
			"ImportPath": "github.com/containernetworking/cni/pkg/types/current",
			"Comment": "v0.6.0",
			"Rev": "a7885cb6f8ab03fba07852ded351e4f5e7a112bf"
		},
		{
			"ImportPath": "github.com/containernetworking/cni/pkg/version",
			"Comment": "v0.6.0",
			"Rev": "a7885cb6f8ab03fba07852ded351e4f5e7a112bf"
		},
		{
			"ImportPath": "github.com/coreos/bbolt",
			"Comment": "v1.3.1-coreos.6",
			"Rev": "48ea1b39c25fc1bab3506fbc712ecbaa842c4d2d"
		},
		{
			"ImportPath": "github.com/coreos/etcd/alarm",
			"Comment": "v3.3.10",
			"Rev": "27fc7e2296f506182f58ce846e48f36b34fe6842"
		},
		{
			"ImportPath": "github.com/coreos/etcd/auth",
			"Comment": "v3.3.10",
			"Rev": "27fc7e2296f506182f58ce846e48f36b34fe6842"
		},
		{
			"ImportPath": "github.com/coreos/etcd/auth/authpb",
			"Comment": "v3.3.10",
			"Rev": "27fc7e2296f506182f58ce846e48f36b34fe6842"
		},
		{
			"ImportPath": "github.com/coreos/etcd/client",
			"Comment": "v3.3.10",
			"Rev": "27fc7e2296f506182f58ce846e48f36b34fe6842"
		},
		{
			"ImportPath": "github.com/coreos/etcd/clientv3",
			"Comment": "v3.3.10",
			"Rev": "27fc7e2296f506182f58ce846e48f36b34fe6842"
		},
		{
			"ImportPath": "github.com/coreos/etcd/clientv3/concurrency",
			"Comment": "v3.3.10",
			"Rev": "27fc7e2296f506182f58ce846e48f36b34fe6842"
		},
		{
			"ImportPath": "github.com/coreos/etcd/clientv3/namespace",
			"Comment": "v3.3.10",
			"Rev": "27fc7e2296f506182f58ce846e48f36b34fe6842"
		},
		{
			"ImportPath": "github.com/coreos/etcd/clientv3/naming",
			"Comment": "v3.3.10",
			"Rev": "27fc7e2296f506182f58ce846e48f36b34fe6842"
		},
		{
			"ImportPath": "github.com/coreos/etcd/compactor",
			"Comment": "v3.3.10",
			"Rev": "27fc7e2296f506182f58ce846e48f36b34fe6842"
		},
		{
			"ImportPath": "github.com/coreos/etcd/discovery",
			"Comment": "v3.3.10",
			"Rev": "27fc7e2296f506182f58ce846e48f36b34fe6842"
		},
		{
			"ImportPath": "github.com/coreos/etcd/embed",
			"Comment": "v3.3.10",
			"Rev": "27fc7e2296f506182f58ce846e48f36b34fe6842"
		},
		{
			"ImportPath": "github.com/coreos/etcd/error",
			"Comment": "v3.3.10",
			"Rev": "27fc7e2296f506182f58ce846e48f36b34fe6842"
		},
		{
			"ImportPath": "github.com/coreos/etcd/etcdserver",
			"Comment": "v3.3.10",
			"Rev": "27fc7e2296f506182f58ce846e48f36b34fe6842"
		},
		{
			"ImportPath": "github.com/coreos/etcd/etcdserver/api",
			"Comment": "v3.3.10",
			"Rev": "27fc7e2296f506182f58ce846e48f36b34fe6842"
		},
		{
			"ImportPath": "github.com/coreos/etcd/etcdserver/api/etcdhttp",
			"Comment": "v3.3.10",
			"Rev": "27fc7e2296f506182f58ce846e48f36b34fe6842"
		},
		{
			"ImportPath": "github.com/coreos/etcd/etcdserver/api/v2http",
			"Comment": "v3.3.10",
			"Rev": "27fc7e2296f506182f58ce846e48f36b34fe6842"
		},
		{
			"ImportPath": "github.com/coreos/etcd/etcdserver/api/v2http/httptypes",
			"Comment": "v3.3.10",
			"Rev": "27fc7e2296f506182f58ce846e48f36b34fe6842"
		},
		{
			"ImportPath": "github.com/coreos/etcd/etcdserver/api/v2v3",
			"Comment": "v3.3.10",
			"Rev": "27fc7e2296f506182f58ce846e48f36b34fe6842"
		},
		{
			"ImportPath": "github.com/coreos/etcd/etcdserver/api/v3client",
			"Comment": "v3.3.10",
			"Rev": "27fc7e2296f506182f58ce846e48f36b34fe6842"
		},
		{
			"ImportPath": "github.com/coreos/etcd/etcdserver/api/v3election",
			"Comment": "v3.3.10",
			"Rev": "27fc7e2296f506182f58ce846e48f36b34fe6842"
		},
		{
			"ImportPath": "github.com/coreos/etcd/etcdserver/api/v3election/v3electionpb",
			"Comment": "v3.3.10",
			"Rev": "27fc7e2296f506182f58ce846e48f36b34fe6842"
		},
		{
			"ImportPath": "github.com/coreos/etcd/etcdserver/api/v3election/v3electionpb/gw",
			"Comment": "v3.3.10",
			"Rev": "27fc7e2296f506182f58ce846e48f36b34fe6842"
		},
		{
			"ImportPath": "github.com/coreos/etcd/etcdserver/api/v3lock",
			"Comment": "v3.3.10",
			"Rev": "27fc7e2296f506182f58ce846e48f36b34fe6842"
		},
		{
			"ImportPath": "github.com/coreos/etcd/etcdserver/api/v3lock/v3lockpb",
			"Comment": "v3.3.10",
			"Rev": "27fc7e2296f506182f58ce846e48f36b34fe6842"
		},
		{
			"ImportPath": "github.com/coreos/etcd/etcdserver/api/v3lock/v3lockpb/gw",
			"Comment": "v3.3.10",
			"Rev": "27fc7e2296f506182f58ce846e48f36b34fe6842"
		},
		{
			"ImportPath": "github.com/coreos/etcd/etcdserver/api/v3rpc",
			"Comment": "v3.3.10",
			"Rev": "27fc7e2296f506182f58ce846e48f36b34fe6842"
		},
		{
			"ImportPath": "github.com/coreos/etcd/etcdserver/api/v3rpc/rpctypes",
			"Comment": "v3.3.10",
			"Rev": "27fc7e2296f506182f58ce846e48f36b34fe6842"
		},
		{
			"ImportPath": "github.com/coreos/etcd/etcdserver/auth",
			"Comment": "v3.3.10",
			"Rev": "27fc7e2296f506182f58ce846e48f36b34fe6842"
		},
		{
			"ImportPath": "github.com/coreos/etcd/etcdserver/etcdserverpb",
			"Comment": "v3.3.10",
			"Rev": "27fc7e2296f506182f58ce846e48f36b34fe6842"
		},
		{
			"ImportPath": "github.com/coreos/etcd/etcdserver/etcdserverpb/gw",
			"Comment": "v3.3.10",
			"Rev": "27fc7e2296f506182f58ce846e48f36b34fe6842"
		},
		{
			"ImportPath": "github.com/coreos/etcd/etcdserver/membership",
			"Comment": "v3.3.10",
			"Rev": "27fc7e2296f506182f58ce846e48f36b34fe6842"
		},
		{
			"ImportPath": "github.com/coreos/etcd/etcdserver/stats",
			"Comment": "v3.3.10",
			"Rev": "27fc7e2296f506182f58ce846e48f36b34fe6842"
		},
		{
			"ImportPath": "github.com/coreos/etcd/integration",
			"Comment": "v3.3.10",
			"Rev": "27fc7e2296f506182f58ce846e48f36b34fe6842"
		},
		{
			"ImportPath": "github.com/coreos/etcd/lease",
			"Comment": "v3.3.10",
			"Rev": "27fc7e2296f506182f58ce846e48f36b34fe6842"
		},
		{
			"ImportPath": "github.com/coreos/etcd/lease/leasehttp",
			"Comment": "v3.3.10",
			"Rev": "27fc7e2296f506182f58ce846e48f36b34fe6842"
		},
		{
			"ImportPath": "github.com/coreos/etcd/lease/leasepb",
			"Comment": "v3.3.10",
			"Rev": "27fc7e2296f506182f58ce846e48f36b34fe6842"
		},
		{
			"ImportPath": "github.com/coreos/etcd/mvcc",
			"Comment": "v3.3.10",
			"Rev": "27fc7e2296f506182f58ce846e48f36b34fe6842"
		},
		{
			"ImportPath": "github.com/coreos/etcd/mvcc/backend",
			"Comment": "v3.3.10",
			"Rev": "27fc7e2296f506182f58ce846e48f36b34fe6842"
		},
		{
			"ImportPath": "github.com/coreos/etcd/mvcc/mvccpb",
			"Comment": "v3.3.10",
			"Rev": "27fc7e2296f506182f58ce846e48f36b34fe6842"
		},
		{
			"ImportPath": "github.com/coreos/etcd/pkg/adt",
			"Comment": "v3.3.10",
			"Rev": "27fc7e2296f506182f58ce846e48f36b34fe6842"
		},
		{
			"ImportPath": "github.com/coreos/etcd/pkg/contention",
			"Comment": "v3.3.10",
			"Rev": "27fc7e2296f506182f58ce846e48f36b34fe6842"
		},
		{
			"ImportPath": "github.com/coreos/etcd/pkg/cors",
			"Comment": "v3.3.10",
			"Rev": "27fc7e2296f506182f58ce846e48f36b34fe6842"
		},
		{
			"ImportPath": "github.com/coreos/etcd/pkg/cpuutil",
			"Comment": "v3.3.10",
			"Rev": "27fc7e2296f506182f58ce846e48f36b34fe6842"
		},
		{
			"ImportPath": "github.com/coreos/etcd/pkg/crc",
			"Comment": "v3.3.10",
			"Rev": "27fc7e2296f506182f58ce846e48f36b34fe6842"
		},
		{
			"ImportPath": "github.com/coreos/etcd/pkg/debugutil",
			"Comment": "v3.3.10",
			"Rev": "27fc7e2296f506182f58ce846e48f36b34fe6842"
		},
		{
			"ImportPath": "github.com/coreos/etcd/pkg/fileutil",
			"Comment": "v3.3.10",
			"Rev": "27fc7e2296f506182f58ce846e48f36b34fe6842"
		},
		{
			"ImportPath": "github.com/coreos/etcd/pkg/httputil",
			"Comment": "v3.3.10",
			"Rev": "27fc7e2296f506182f58ce846e48f36b34fe6842"
		},
		{
			"ImportPath": "github.com/coreos/etcd/pkg/idutil",
			"Comment": "v3.3.10",
			"Rev": "27fc7e2296f506182f58ce846e48f36b34fe6842"
		},
		{
			"ImportPath": "github.com/coreos/etcd/pkg/ioutil",
			"Comment": "v3.3.10",
			"Rev": "27fc7e2296f506182f58ce846e48f36b34fe6842"
		},
		{
			"ImportPath": "github.com/coreos/etcd/pkg/logutil",
			"Comment": "v3.3.10",
			"Rev": "27fc7e2296f506182f58ce846e48f36b34fe6842"
		},
		{
			"ImportPath": "github.com/coreos/etcd/pkg/netutil",
			"Comment": "v3.3.10",
			"Rev": "27fc7e2296f506182f58ce846e48f36b34fe6842"
		},
		{
			"ImportPath": "github.com/coreos/etcd/pkg/pathutil",
			"Comment": "v3.3.10",
			"Rev": "27fc7e2296f506182f58ce846e48f36b34fe6842"
		},
		{
			"ImportPath": "github.com/coreos/etcd/pkg/pbutil",
			"Comment": "v3.3.10",
			"Rev": "27fc7e2296f506182f58ce846e48f36b34fe6842"
		},
		{
			"ImportPath": "github.com/coreos/etcd/pkg/runtime",
			"Comment": "v3.3.10",
			"Rev": "27fc7e2296f506182f58ce846e48f36b34fe6842"
		},
		{
			"ImportPath": "github.com/coreos/etcd/pkg/schedule",
			"Comment": "v3.3.10",
			"Rev": "27fc7e2296f506182f58ce846e48f36b34fe6842"
		},
		{
			"ImportPath": "github.com/coreos/etcd/pkg/srv",
			"Comment": "v3.3.10",
			"Rev": "27fc7e2296f506182f58ce846e48f36b34fe6842"
		},
		{
			"ImportPath": "github.com/coreos/etcd/pkg/testutil",
			"Comment": "v3.3.10",
			"Rev": "27fc7e2296f506182f58ce846e48f36b34fe6842"
		},
		{
			"ImportPath": "github.com/coreos/etcd/pkg/tlsutil",
			"Comment": "v3.3.10",
			"Rev": "27fc7e2296f506182f58ce846e48f36b34fe6842"
		},
		{
			"ImportPath": "github.com/coreos/etcd/pkg/transport",
			"Comment": "v3.3.10",
			"Rev": "27fc7e2296f506182f58ce846e48f36b34fe6842"
		},
		{
			"ImportPath": "github.com/coreos/etcd/pkg/types",
			"Comment": "v3.3.10",
			"Rev": "27fc7e2296f506182f58ce846e48f36b34fe6842"
		},
		{
			"ImportPath": "github.com/coreos/etcd/pkg/wait",
			"Comment": "v3.3.10",
			"Rev": "27fc7e2296f506182f58ce846e48f36b34fe6842"
		},
		{
			"ImportPath": "github.com/coreos/etcd/proxy/grpcproxy",
			"Comment": "v3.3.10",
			"Rev": "27fc7e2296f506182f58ce846e48f36b34fe6842"
		},
		{
			"ImportPath": "github.com/coreos/etcd/proxy/grpcproxy/adapter",
			"Comment": "v3.3.10",
			"Rev": "27fc7e2296f506182f58ce846e48f36b34fe6842"
		},
		{
			"ImportPath": "github.com/coreos/etcd/proxy/grpcproxy/cache",
			"Comment": "v3.3.10",
			"Rev": "27fc7e2296f506182f58ce846e48f36b34fe6842"
		},
		{
			"ImportPath": "github.com/coreos/etcd/raft",
			"Comment": "v3.3.10",
			"Rev": "27fc7e2296f506182f58ce846e48f36b34fe6842"
		},
		{
			"ImportPath": "github.com/coreos/etcd/raft/raftpb",
			"Comment": "v3.3.10",
			"Rev": "27fc7e2296f506182f58ce846e48f36b34fe6842"
		},
		{
			"ImportPath": "github.com/coreos/etcd/rafthttp",
			"Comment": "v3.3.10",
			"Rev": "27fc7e2296f506182f58ce846e48f36b34fe6842"
		},
		{
			"ImportPath": "github.com/coreos/etcd/snap",
			"Comment": "v3.3.10",
			"Rev": "27fc7e2296f506182f58ce846e48f36b34fe6842"
		},
		{
			"ImportPath": "github.com/coreos/etcd/snap/snappb",
			"Comment": "v3.3.10",
			"Rev": "27fc7e2296f506182f58ce846e48f36b34fe6842"
		},
		{
			"ImportPath": "github.com/coreos/etcd/store",
			"Comment": "v3.3.10",
			"Rev": "27fc7e2296f506182f58ce846e48f36b34fe6842"
		},
		{
			"ImportPath": "github.com/coreos/etcd/version",
			"Comment": "v3.3.10",
			"Rev": "27fc7e2296f506182f58ce846e48f36b34fe6842"
		},
		{
			"ImportPath": "github.com/coreos/etcd/wal",
			"Comment": "v3.3.10",
			"Rev": "27fc7e2296f506182f58ce846e48f36b34fe6842"
		},
		{
			"ImportPath": "github.com/coreos/etcd/wal/walpb",
			"Comment": "v3.3.10",
			"Rev": "27fc7e2296f506182f58ce846e48f36b34fe6842"
		},
		{
			"ImportPath": "github.com/coreos/go-oidc",
			"Rev": "065b426bd41667456c1a924468f507673629c46b"
		},
		{
			"ImportPath": "github.com/coreos/go-semver/semver",
			"Comment": "v0.2.0-9-ge214231b295a8e",
			"Rev": "e214231b295a8ea9479f11b70b35d5acf3556d9b"
		},
		{
			"ImportPath": "github.com/coreos/go-systemd/daemon",
			"Comment": "v17",
			"Rev": "39ca1b05acc7ad1220e09f133283b8859a8b71ab"
		},
		{
			"ImportPath": "github.com/coreos/go-systemd/dbus",
			"Comment": "v17",
			"Rev": "39ca1b05acc7ad1220e09f133283b8859a8b71ab"
		},
		{
			"ImportPath": "github.com/coreos/go-systemd/journal",
			"Comment": "v17",
			"Rev": "39ca1b05acc7ad1220e09f133283b8859a8b71ab"
		},
		{
			"ImportPath": "github.com/coreos/go-systemd/util",
			"Comment": "v17",
			"Rev": "39ca1b05acc7ad1220e09f133283b8859a8b71ab"
		},
		{
			"ImportPath": "github.com/coreos/pkg/capnslog",
			"Comment": "v4",
			"Rev": "97fdf19511ea361ae1c100dd393cc47f8dcfa1e1"
		},
		{
			"ImportPath": "github.com/coreos/pkg/dlopen",
			"Comment": "v4",
			"Rev": "97fdf19511ea361ae1c100dd393cc47f8dcfa1e1"
		},
		{
			"ImportPath": "github.com/coreos/rkt/api/v1alpha",
			"Comment": "v1.25.0",
			"Rev": "ec37f3cb649bfb72408906e7cbf330e4aeda1075"
		},
		{
			"ImportPath": "github.com/cpuguy83/go-md2man/md2man",
			"Comment": "v1.0.4",
			"Rev": "71acacd42f85e5e82f70a55327789582a5200a90"
		},
		{
			"ImportPath": "github.com/cyphar/filepath-securejoin",
			"Comment": "v0.2.1-1-gae69057f2299fb",
			"Rev": "ae69057f2299fb9e5ba2df738607e6a505b74ab6"
		},
		{
			"ImportPath": "github.com/d2g/dhcp4",
			"Rev": "a1d1b6c41b1ce8a71a5121a9cee31809c4707d9c"
		},
		{
			"ImportPath": "github.com/d2g/dhcp4client",
			"Rev": "6e570ed0a266b730a860ba1068090f683b2c213a"
		},
		{
			"ImportPath": "github.com/daaku/go.zipexe",
			"Rev": "a5fe2436ffcb3236e175e5149162b41cd28bd27d"
		},
		{
			"ImportPath": "github.com/davecgh/go-spew/spew",
			"Comment": "v1.1.0-1-g782f4967f2dc45",
			"Rev": "782f4967f2dc4564575ca782fe2d04090b5faca8"
		},
		{
			"ImportPath": "github.com/daviddengcn/go-colortext",
			"Rev": "511bcaf42ccd42c38aba7427b6673277bf19e2a1"
		},
		{
			"ImportPath": "github.com/dgrijalva/jwt-go",
			"Comment": "v3.0.0-4-g01aeca54ebda6e",
			"Rev": "01aeca54ebda6e0fbfafd0a524d234159c05ec20"
		},
		{
			"ImportPath": "github.com/docker/distribution/digestset",
			"Comment": "v2.6.0-rc.1-209-gedc3ab29cdff86",
			"Rev": "edc3ab29cdff8694dd6feb85cfeb4b5f1b38ed9c"
		},
		{
			"ImportPath": "github.com/docker/distribution/reference",
			"Comment": "v2.6.0-rc.1-209-gedc3ab29cdff86",
			"Rev": "edc3ab29cdff8694dd6feb85cfeb4b5f1b38ed9c"
		},
		{
			"ImportPath": "github.com/docker/docker/api",
			"Comment": "docs-v1.12.0-rc4-2016-07-15-9510-ga9fbbdc8dd8794",
			"Rev": "a9fbbdc8dd8794b20af358382ab780559bca589d"
		},
		{
			"ImportPath": "github.com/docker/docker/api/types",
			"Comment": "docs-v1.12.0-rc4-2016-07-15-9510-ga9fbbdc8dd8794",
			"Rev": "a9fbbdc8dd8794b20af358382ab780559bca589d"
		},
		{
			"ImportPath": "github.com/docker/docker/api/types/blkiodev",
			"Comment": "docs-v1.12.0-rc4-2016-07-15-9510-ga9fbbdc8dd8794",
			"Rev": "a9fbbdc8dd8794b20af358382ab780559bca589d"
		},
		{
			"ImportPath": "github.com/docker/docker/api/types/container",
			"Comment": "docs-v1.12.0-rc4-2016-07-15-9510-ga9fbbdc8dd8794",
			"Rev": "a9fbbdc8dd8794b20af358382ab780559bca589d"
		},
		{
			"ImportPath": "github.com/docker/docker/api/types/events",
			"Comment": "docs-v1.12.0-rc4-2016-07-15-9510-ga9fbbdc8dd8794",
			"Rev": "a9fbbdc8dd8794b20af358382ab780559bca589d"
		},
		{
			"ImportPath": "github.com/docker/docker/api/types/filters",
			"Comment": "docs-v1.12.0-rc4-2016-07-15-9510-ga9fbbdc8dd8794",
			"Rev": "a9fbbdc8dd8794b20af358382ab780559bca589d"
		},
		{
			"ImportPath": "github.com/docker/docker/api/types/image",
			"Comment": "docs-v1.12.0-rc4-2016-07-15-9510-ga9fbbdc8dd8794",
			"Rev": "a9fbbdc8dd8794b20af358382ab780559bca589d"
		},
		{
			"ImportPath": "github.com/docker/docker/api/types/mount",
			"Comment": "docs-v1.12.0-rc4-2016-07-15-9510-ga9fbbdc8dd8794",
			"Rev": "a9fbbdc8dd8794b20af358382ab780559bca589d"
		},
		{
			"ImportPath": "github.com/docker/docker/api/types/network",
			"Comment": "docs-v1.12.0-rc4-2016-07-15-9510-ga9fbbdc8dd8794",
			"Rev": "a9fbbdc8dd8794b20af358382ab780559bca589d"
		},
		{
			"ImportPath": "github.com/docker/docker/api/types/registry",
			"Comment": "docs-v1.12.0-rc4-2016-07-15-9510-ga9fbbdc8dd8794",
			"Rev": "a9fbbdc8dd8794b20af358382ab780559bca589d"
		},
		{
			"ImportPath": "github.com/docker/docker/api/types/strslice",
			"Comment": "docs-v1.12.0-rc4-2016-07-15-9510-ga9fbbdc8dd8794",
			"Rev": "a9fbbdc8dd8794b20af358382ab780559bca589d"
		},
		{
			"ImportPath": "github.com/docker/docker/api/types/swarm",
			"Comment": "docs-v1.12.0-rc4-2016-07-15-9510-ga9fbbdc8dd8794",
			"Rev": "a9fbbdc8dd8794b20af358382ab780559bca589d"
		},
		{
			"ImportPath": "github.com/docker/docker/api/types/swarm/runtime",
			"Comment": "docs-v1.12.0-rc4-2016-07-15-9510-ga9fbbdc8dd8794",
			"Rev": "a9fbbdc8dd8794b20af358382ab780559bca589d"
		},
		{
			"ImportPath": "github.com/docker/docker/api/types/time",
			"Comment": "docs-v1.12.0-rc4-2016-07-15-9510-ga9fbbdc8dd8794",
			"Rev": "a9fbbdc8dd8794b20af358382ab780559bca589d"
		},
		{
			"ImportPath": "github.com/docker/docker/api/types/versions",
			"Comment": "docs-v1.12.0-rc4-2016-07-15-9510-ga9fbbdc8dd8794",
			"Rev": "a9fbbdc8dd8794b20af358382ab780559bca589d"
		},
		{
			"ImportPath": "github.com/docker/docker/api/types/volume",
			"Comment": "docs-v1.12.0-rc4-2016-07-15-9510-ga9fbbdc8dd8794",
			"Rev": "a9fbbdc8dd8794b20af358382ab780559bca589d"
		},
		{
			"ImportPath": "github.com/docker/docker/client",
			"Comment": "docs-v1.12.0-rc4-2016-07-15-9510-ga9fbbdc8dd8794",
			"Rev": "a9fbbdc8dd8794b20af358382ab780559bca589d"
		},
		{
			"ImportPath": "github.com/docker/docker/daemon/logger/jsonfilelog/jsonlog",
			"Comment": "docs-v1.12.0-rc4-2016-07-15-9510-ga9fbbdc8dd8794",
			"Rev": "a9fbbdc8dd8794b20af358382ab780559bca589d"
		},
		{
			"ImportPath": "github.com/docker/docker/pkg/jsonmessage",
			"Comment": "docs-v1.12.0-rc4-2016-07-15-9510-ga9fbbdc8dd8794",
			"Rev": "a9fbbdc8dd8794b20af358382ab780559bca589d"
		},
		{
			"ImportPath": "github.com/docker/docker/pkg/mount",
			"Comment": "docs-v1.12.0-rc4-2016-07-15-9510-ga9fbbdc8dd8794",
			"Rev": "a9fbbdc8dd8794b20af358382ab780559bca589d"
		},
		{
			"ImportPath": "github.com/docker/docker/pkg/parsers",
			"Comment": "docs-v1.12.0-rc4-2016-07-15-9510-ga9fbbdc8dd8794",
			"Rev": "a9fbbdc8dd8794b20af358382ab780559bca589d"
		},
		{
			"ImportPath": "github.com/docker/docker/pkg/parsers/operatingsystem",
			"Comment": "docs-v1.12.0-rc4-2016-07-15-9510-ga9fbbdc8dd8794",
			"Rev": "a9fbbdc8dd8794b20af358382ab780559bca589d"
		},
		{
			"ImportPath": "github.com/docker/docker/pkg/stdcopy",
			"Comment": "docs-v1.12.0-rc4-2016-07-15-9510-ga9fbbdc8dd8794",
			"Rev": "a9fbbdc8dd8794b20af358382ab780559bca589d"
		},
		{
			"ImportPath": "github.com/docker/docker/pkg/sysinfo",
			"Comment": "docs-v1.12.0-rc4-2016-07-15-9510-ga9fbbdc8dd8794",
			"Rev": "a9fbbdc8dd8794b20af358382ab780559bca589d"
		},
		{
			"ImportPath": "github.com/docker/docker/pkg/term",
			"Comment": "docs-v1.12.0-rc4-2016-07-15-9510-ga9fbbdc8dd8794",
			"Rev": "a9fbbdc8dd8794b20af358382ab780559bca589d"
		},
		{
			"ImportPath": "github.com/docker/docker/pkg/term/windows",
			"Comment": "docs-v1.12.0-rc4-2016-07-15-9510-ga9fbbdc8dd8794",
			"Rev": "a9fbbdc8dd8794b20af358382ab780559bca589d"
		},
		{
			"ImportPath": "github.com/docker/go-connections/nat",
			"Comment": "v0.3.0",
			"Rev": "3ede32e2033de7505e6500d6c868c2b9ed9f169d"
		},
		{
			"ImportPath": "github.com/docker/go-connections/sockets",
			"Comment": "v0.3.0",
			"Rev": "3ede32e2033de7505e6500d6c868c2b9ed9f169d"
		},
		{
			"ImportPath": "github.com/docker/go-connections/tlsconfig",
			"Comment": "v0.3.0",
			"Rev": "3ede32e2033de7505e6500d6c868c2b9ed9f169d"
		},
		{
			"ImportPath": "github.com/docker/go-units",
			"Comment": "v0.3.1-11-g9e638d38cf6977",
			"Rev": "9e638d38cf6977a37a8ea0078f3ee75a7cdb2dd1"
		},
		{
			"ImportPath": "github.com/docker/libnetwork/ipvs",
			"Comment": "v0.8.0-dev.2-1265-ga9cd636e378982",
			"Rev": "a9cd636e37898226332c439363e2ed0ea185ae92"
		},
		{
			"ImportPath": "github.com/docker/spdystream",
			"Rev": "449fdfce4d962303d702fec724ef0ad181c92528"
		},
		{
			"ImportPath": "github.com/docker/spdystream/spdy",
			"Rev": "449fdfce4d962303d702fec724ef0ad181c92528"
		},
		{
			"ImportPath": "github.com/elazarl/goproxy",
			"Comment": "v1.0-104-gc4fc26588b6ef8",
			"Rev": "c4fc26588b6ef8af07a191fcb6476387bdd46711"
		},
		{
			"ImportPath": "github.com/emicklei/go-restful",
			"Comment": "2.2.0-4-gff4f55a206334e",
			"Rev": "ff4f55a206334ef123e4f79bbf348980da81ca46"
		},
		{
			"ImportPath": "github.com/emicklei/go-restful/log",
			"Comment": "2.2.0-4-gff4f55a206334e",
			"Rev": "ff4f55a206334ef123e4f79bbf348980da81ca46"
		},
		{
			"ImportPath": "github.com/euank/go-kmsg-parser/kmsgparser",
			"Comment": "v2.0.0",
			"Rev": "5ba4d492e455a77d25dcf0d2c4acc9f2afebef4e"
		},
		{
			"ImportPath": "github.com/evanphx/json-patch",
			"Comment": "v4.0.0-3-g36442dbdb58521",
			"Rev": "36442dbdb585210f8d5a1b45e67aa323c197d5c4"
		},
		{
			"ImportPath": "github.com/exponent-io/jsonpath",
			"Rev": "d6023ce2651d8eafb5c75bb0c7167536102ec9f5"
		},
		{
			"ImportPath": "github.com/fatih/camelcase",
			"Rev": "f6a740d52f961c60348ebb109adde9f4635d7540"
		},
		{
			"ImportPath": "github.com/fsnotify/fsnotify",
			"Comment": "v1.3.1-1-gf12c6236fe7b5c",
			"Rev": "f12c6236fe7b5cf6bcf30e5935d08cb079d78334"
		},
		{
			"ImportPath": "github.com/ghodss/yaml",
			"Comment": "v1.0.0-4-gc7ce16629ff4cd",
			"Rev": "c7ce16629ff4cd059ed96ed06419dd3856fd3577"
		},
		{
			"ImportPath": "github.com/globalsign/mgo/bson",
			"Comment": "r2018.06.15-9-geeefdecb41b842",
			"Rev": "eeefdecb41b842af6dc652aaea4026e8403e62df"
		},
		{
			"ImportPath": "github.com/globalsign/mgo/internal/json",
			"Comment": "r2018.06.15-9-geeefdecb41b842",
			"Rev": "eeefdecb41b842af6dc652aaea4026e8403e62df"
		},
		{
			"ImportPath": "github.com/go-ini/ini",
			"Comment": "v1.25.4",
			"Rev": "300e940a926eb277d3901b20bdfcc54928ad3642"
		},
		{
			"ImportPath": "github.com/go-openapi/analysis",
			"Comment": "v0.17.2",
			"Rev": "c701774f4e604d952e4e8c56dee260be696e33c3"
		},
		{
			"ImportPath": "github.com/go-openapi/analysis/internal",
			"Comment": "v0.17.2",
			"Rev": "c701774f4e604d952e4e8c56dee260be696e33c3"
		},
		{
			"ImportPath": "github.com/go-openapi/errors",
			"Comment": "v0.17.2",
			"Rev": "d9664f9fab8994271e573ed69cf2adfc09b7a800"
		},
		{
			"ImportPath": "github.com/go-openapi/jsonpointer",
			"Comment": "v0.18.0",
			"Rev": "ef5f0afec364d3b9396b7b77b43dbe26bf1f8004"
		},
		{
			"ImportPath": "github.com/go-openapi/jsonreference",
			"Comment": "v0.18.0",
			"Rev": "8483a886a90412cd6858df4ea3483dce9c8e35a3"
		},
		{
			"ImportPath": "github.com/go-openapi/loads",
			"Comment": "v0.17.2",
			"Rev": "150d36912387ec2f607be674c5be309ddccc0eed"
		},
		{
			"ImportPath": "github.com/go-openapi/runtime",
			"Comment": "v0.17.2",
			"Rev": "231d7876b7019dbcbfc97a7ba764379497b67c1d"
		},
		{
			"ImportPath": "github.com/go-openapi/spec",
			"Comment": "v0.17.2",
			"Rev": "5bae59e25b21498baea7f9d46e9c147ec106a42e"
		},
		{
			"ImportPath": "github.com/go-openapi/strfmt",
			"Comment": "v0.17.0",
			"Rev": "35fe47352985e13cc75f13120d70d26fd764ed51"
		},
		{
			"ImportPath": "github.com/go-openapi/swag",
			"Comment": "v0.17.2",
			"Rev": "5899d5c5e619fda5fa86e14795a835f473ca284c"
		},
		{
			"ImportPath": "github.com/go-openapi/validate",
			"Comment": "v0.18.0",
			"Rev": "d2eab7d93009e9215fc85b2faa2c2f2a98c2af48"
		},
		{
			"ImportPath": "github.com/go-ozzo/ozzo-validation",
			"Comment": "v3.5.0",
			"Rev": "106681dbb37bfa3e7683c4c8129cb7f5925ea3e9"
		},
		{
			"ImportPath": "github.com/go-ozzo/ozzo-validation/is",
			"Comment": "v3.5.0",
			"Rev": "106681dbb37bfa3e7683c4c8129cb7f5925ea3e9"
		},
		{
			"ImportPath": "github.com/go-sql-driver/mysql",
			"Comment": "v1.3.0",
			"Rev": "a0583e0143b1624142adab07e0e97fe106d99561"
		},
		{
			"ImportPath": "github.com/godbus/dbus",
			"Comment": "v3",
			"Rev": "c7fdd8b5cd55e87b4e1f4e372cdb1db61dd6c66f"
		},
		{
			"ImportPath": "github.com/gogo/protobuf/gogoproto",
			"Comment": "v0.5",
			"Rev": "342cbe0a04158f6dcb03ca0079991a51a4248c02"
		},
		{
			"ImportPath": "github.com/gogo/protobuf/plugin/compare",
			"Comment": "v0.5",
			"Rev": "342cbe0a04158f6dcb03ca0079991a51a4248c02"
		},
		{
			"ImportPath": "github.com/gogo/protobuf/plugin/defaultcheck",
			"Comment": "v0.5",
			"Rev": "342cbe0a04158f6dcb03ca0079991a51a4248c02"
		},
		{
			"ImportPath": "github.com/gogo/protobuf/plugin/description",
			"Comment": "v0.5",
			"Rev": "342cbe0a04158f6dcb03ca0079991a51a4248c02"
		},
		{
			"ImportPath": "github.com/gogo/protobuf/plugin/embedcheck",
			"Comment": "v0.5",
			"Rev": "342cbe0a04158f6dcb03ca0079991a51a4248c02"
		},
		{
			"ImportPath": "github.com/gogo/protobuf/plugin/enumstringer",
			"Comment": "v0.5",
			"Rev": "342cbe0a04158f6dcb03ca0079991a51a4248c02"
		},
		{
			"ImportPath": "github.com/gogo/protobuf/plugin/equal",
			"Comment": "v0.5",
			"Rev": "342cbe0a04158f6dcb03ca0079991a51a4248c02"
		},
		{
			"ImportPath": "github.com/gogo/protobuf/plugin/face",
			"Comment": "v0.5",
			"Rev": "342cbe0a04158f6dcb03ca0079991a51a4248c02"
		},
		{
			"ImportPath": "github.com/gogo/protobuf/plugin/gostring",
			"Comment": "v0.5",
			"Rev": "342cbe0a04158f6dcb03ca0079991a51a4248c02"
		},
		{
			"ImportPath": "github.com/gogo/protobuf/plugin/marshalto",
			"Comment": "v0.5",
			"Rev": "342cbe0a04158f6dcb03ca0079991a51a4248c02"
		},
		{
			"ImportPath": "github.com/gogo/protobuf/plugin/oneofcheck",
			"Comment": "v0.5",
			"Rev": "342cbe0a04158f6dcb03ca0079991a51a4248c02"
		},
		{
			"ImportPath": "github.com/gogo/protobuf/plugin/populate",
			"Comment": "v0.5",
			"Rev": "342cbe0a04158f6dcb03ca0079991a51a4248c02"
		},
		{
			"ImportPath": "github.com/gogo/protobuf/plugin/size",
			"Comment": "v0.5",
			"Rev": "342cbe0a04158f6dcb03ca0079991a51a4248c02"
		},
		{
			"ImportPath": "github.com/gogo/protobuf/plugin/stringer",
			"Comment": "v0.5",
			"Rev": "342cbe0a04158f6dcb03ca0079991a51a4248c02"
		},
		{
			"ImportPath": "github.com/gogo/protobuf/plugin/testgen",
			"Comment": "v0.5",
			"Rev": "342cbe0a04158f6dcb03ca0079991a51a4248c02"
		},
		{
			"ImportPath": "github.com/gogo/protobuf/plugin/union",
			"Comment": "v0.5",
			"Rev": "342cbe0a04158f6dcb03ca0079991a51a4248c02"
		},
		{
			"ImportPath": "github.com/gogo/protobuf/plugin/unmarshal",
			"Comment": "v0.5",
			"Rev": "342cbe0a04158f6dcb03ca0079991a51a4248c02"
		},
		{
			"ImportPath": "github.com/gogo/protobuf/proto",
			"Comment": "v0.5",
			"Rev": "342cbe0a04158f6dcb03ca0079991a51a4248c02"
		},
		{
			"ImportPath": "github.com/gogo/protobuf/protoc-gen-gogo/descriptor",
			"Comment": "v0.5",
			"Rev": "342cbe0a04158f6dcb03ca0079991a51a4248c02"
		},
		{
			"ImportPath": "github.com/gogo/protobuf/protoc-gen-gogo/generator",
			"Comment": "v0.5",
			"Rev": "342cbe0a04158f6dcb03ca0079991a51a4248c02"
		},
		{
			"ImportPath": "github.com/gogo/protobuf/protoc-gen-gogo/grpc",
			"Comment": "v0.5",
			"Rev": "342cbe0a04158f6dcb03ca0079991a51a4248c02"
		},
		{
			"ImportPath": "github.com/gogo/protobuf/protoc-gen-gogo/plugin",
			"Comment": "v0.5",
			"Rev": "342cbe0a04158f6dcb03ca0079991a51a4248c02"
		},
		{
			"ImportPath": "github.com/gogo/protobuf/sortkeys",
			"Comment": "v0.5",
			"Rev": "342cbe0a04158f6dcb03ca0079991a51a4248c02"
		},
		{
			"ImportPath": "github.com/gogo/protobuf/types",
			"Comment": "v0.5",
			"Rev": "342cbe0a04158f6dcb03ca0079991a51a4248c02"
		},
		{
			"ImportPath": "github.com/gogo/protobuf/vanity",
			"Comment": "v0.5",
			"Rev": "342cbe0a04158f6dcb03ca0079991a51a4248c02"
		},
		{
			"ImportPath": "github.com/gogo/protobuf/vanity/command",
			"Comment": "v0.5",
			"Rev": "342cbe0a04158f6dcb03ca0079991a51a4248c02"
		},
		{
			"ImportPath": "github.com/golang/groupcache/lru",
			"Rev": "02826c3e79038b59d737d3b1c0a1d937f71a4433"
		},
		{
			"ImportPath": "github.com/golang/mock/gomock",
			"Rev": "bd3c8e81be01eef76d4b503f5e687d2d1354d2d9"
		},
		{
			"ImportPath": "github.com/golang/protobuf/jsonpb",
			"Comment": "v1.1.0",
			"Rev": "b4deda0973fb4c70b50d226b1af49f3da59f5265"
		},
		{
			"ImportPath": "github.com/golang/protobuf/proto",
			"Comment": "v1.1.0",
			"Rev": "b4deda0973fb4c70b50d226b1af49f3da59f5265"
		},
		{
			"ImportPath": "github.com/golang/protobuf/protoc-gen-go/descriptor",
			"Comment": "v1.1.0",
			"Rev": "b4deda0973fb4c70b50d226b1af49f3da59f5265"
		},
		{
			"ImportPath": "github.com/golang/protobuf/ptypes",
			"Comment": "v1.1.0",
			"Rev": "b4deda0973fb4c70b50d226b1af49f3da59f5265"
		},
		{
			"ImportPath": "github.com/golang/protobuf/ptypes/any",
			"Comment": "v1.1.0",
			"Rev": "b4deda0973fb4c70b50d226b1af49f3da59f5265"
		},
		{
			"ImportPath": "github.com/golang/protobuf/ptypes/duration",
			"Comment": "v1.1.0",
			"Rev": "b4deda0973fb4c70b50d226b1af49f3da59f5265"
		},
		{
			"ImportPath": "github.com/golang/protobuf/ptypes/struct",
			"Comment": "v1.1.0",
			"Rev": "b4deda0973fb4c70b50d226b1af49f3da59f5265"
		},
		{
			"ImportPath": "github.com/golang/protobuf/ptypes/timestamp",
			"Comment": "v1.1.0",
			"Rev": "b4deda0973fb4c70b50d226b1af49f3da59f5265"
		},
		{
			"ImportPath": "github.com/golang/protobuf/ptypes/wrappers",
			"Comment": "v1.1.0",
			"Rev": "b4deda0973fb4c70b50d226b1af49f3da59f5265"
		},
		{
			"ImportPath": "github.com/google/btree",
			"Rev": "7d79101e329e5a3adf994758c578dab82b90c017"
		},
		{
			"ImportPath": "github.com/google/cadvisor/accelerators",
			"Comment": "v0.32.0",
			"Rev": "8949c822ea91fa6b4996614a5ad6ade840be24ee"
		},
		{
			"ImportPath": "github.com/google/cadvisor/cache/memory",
			"Comment": "v0.32.0",
			"Rev": "8949c822ea91fa6b4996614a5ad6ade840be24ee"
		},
		{
			"ImportPath": "github.com/google/cadvisor/client/v2",
			"Comment": "v0.32.0",
			"Rev": "8949c822ea91fa6b4996614a5ad6ade840be24ee"
		},
		{
			"ImportPath": "github.com/google/cadvisor/collector",
			"Comment": "v0.32.0",
			"Rev": "8949c822ea91fa6b4996614a5ad6ade840be24ee"
		},
		{
			"ImportPath": "github.com/google/cadvisor/container",
			"Comment": "v0.32.0",
			"Rev": "8949c822ea91fa6b4996614a5ad6ade840be24ee"
		},
		{
			"ImportPath": "github.com/google/cadvisor/container/common",
			"Comment": "v0.32.0",
			"Rev": "8949c822ea91fa6b4996614a5ad6ade840be24ee"
		},
		{
			"ImportPath": "github.com/google/cadvisor/container/containerd",
			"Comment": "v0.32.0",
			"Rev": "8949c822ea91fa6b4996614a5ad6ade840be24ee"
		},
		{
			"ImportPath": "github.com/google/cadvisor/container/crio",
			"Comment": "v0.32.0",
			"Rev": "8949c822ea91fa6b4996614a5ad6ade840be24ee"
		},
		{
			"ImportPath": "github.com/google/cadvisor/container/docker",
			"Comment": "v0.32.0",
			"Rev": "8949c822ea91fa6b4996614a5ad6ade840be24ee"
		},
		{
			"ImportPath": "github.com/google/cadvisor/container/libcontainer",
			"Comment": "v0.32.0",
			"Rev": "8949c822ea91fa6b4996614a5ad6ade840be24ee"
		},
		{
			"ImportPath": "github.com/google/cadvisor/container/mesos",
			"Comment": "v0.32.0",
			"Rev": "8949c822ea91fa6b4996614a5ad6ade840be24ee"
		},
		{
			"ImportPath": "github.com/google/cadvisor/container/raw",
			"Comment": "v0.32.0",
			"Rev": "8949c822ea91fa6b4996614a5ad6ade840be24ee"
		},
		{
			"ImportPath": "github.com/google/cadvisor/container/rkt",
			"Comment": "v0.32.0",
			"Rev": "8949c822ea91fa6b4996614a5ad6ade840be24ee"
		},
		{
			"ImportPath": "github.com/google/cadvisor/container/systemd",
			"Comment": "v0.32.0",
			"Rev": "8949c822ea91fa6b4996614a5ad6ade840be24ee"
		},
		{
			"ImportPath": "github.com/google/cadvisor/devicemapper",
			"Comment": "v0.32.0",
			"Rev": "8949c822ea91fa6b4996614a5ad6ade840be24ee"
		},
		{
			"ImportPath": "github.com/google/cadvisor/events",
			"Comment": "v0.32.0",
			"Rev": "8949c822ea91fa6b4996614a5ad6ade840be24ee"
		},
		{
			"ImportPath": "github.com/google/cadvisor/fs",
			"Comment": "v0.32.0",
			"Rev": "8949c822ea91fa6b4996614a5ad6ade840be24ee"
		},
		{
			"ImportPath": "github.com/google/cadvisor/info/v1",
			"Comment": "v0.32.0",
			"Rev": "8949c822ea91fa6b4996614a5ad6ade840be24ee"
		},
		{
			"ImportPath": "github.com/google/cadvisor/info/v2",
			"Comment": "v0.32.0",
			"Rev": "8949c822ea91fa6b4996614a5ad6ade840be24ee"
		},
		{
			"ImportPath": "github.com/google/cadvisor/machine",
			"Comment": "v0.32.0",
			"Rev": "8949c822ea91fa6b4996614a5ad6ade840be24ee"
		},
		{
			"ImportPath": "github.com/google/cadvisor/manager",
			"Comment": "v0.32.0",
			"Rev": "8949c822ea91fa6b4996614a5ad6ade840be24ee"
		},
		{
			"ImportPath": "github.com/google/cadvisor/manager/watcher",
			"Comment": "v0.32.0",
			"Rev": "8949c822ea91fa6b4996614a5ad6ade840be24ee"
		},
		{
			"ImportPath": "github.com/google/cadvisor/manager/watcher/raw",
			"Comment": "v0.32.0",
			"Rev": "8949c822ea91fa6b4996614a5ad6ade840be24ee"
		},
		{
			"ImportPath": "github.com/google/cadvisor/manager/watcher/rkt",
			"Comment": "v0.32.0",
			"Rev": "8949c822ea91fa6b4996614a5ad6ade840be24ee"
		},
		{
			"ImportPath": "github.com/google/cadvisor/metrics",
			"Comment": "v0.32.0",
			"Rev": "8949c822ea91fa6b4996614a5ad6ade840be24ee"
		},
		{
			"ImportPath": "github.com/google/cadvisor/storage",
			"Comment": "v0.32.0",
			"Rev": "8949c822ea91fa6b4996614a5ad6ade840be24ee"
		},
		{
			"ImportPath": "github.com/google/cadvisor/summary",
			"Comment": "v0.32.0",
			"Rev": "8949c822ea91fa6b4996614a5ad6ade840be24ee"
		},
		{
			"ImportPath": "github.com/google/cadvisor/utils",
			"Comment": "v0.32.0",
			"Rev": "8949c822ea91fa6b4996614a5ad6ade840be24ee"
		},
		{
			"ImportPath": "github.com/google/cadvisor/utils/cloudinfo",
			"Comment": "v0.32.0",
			"Rev": "8949c822ea91fa6b4996614a5ad6ade840be24ee"
		},
		{
			"ImportPath": "github.com/google/cadvisor/utils/cpuload",
			"Comment": "v0.32.0",
			"Rev": "8949c822ea91fa6b4996614a5ad6ade840be24ee"
		},
		{
			"ImportPath": "github.com/google/cadvisor/utils/cpuload/netlink",
			"Comment": "v0.32.0",
			"Rev": "8949c822ea91fa6b4996614a5ad6ade840be24ee"
		},
		{
			"ImportPath": "github.com/google/cadvisor/utils/docker",
			"Comment": "v0.32.0",
			"Rev": "8949c822ea91fa6b4996614a5ad6ade840be24ee"
		},
		{
			"ImportPath": "github.com/google/cadvisor/utils/oomparser",
			"Comment": "v0.32.0",
			"Rev": "8949c822ea91fa6b4996614a5ad6ade840be24ee"
		},
		{
			"ImportPath": "github.com/google/cadvisor/utils/sysfs",
			"Comment": "v0.32.0",
			"Rev": "8949c822ea91fa6b4996614a5ad6ade840be24ee"
		},
		{
			"ImportPath": "github.com/google/cadvisor/utils/sysinfo",
			"Comment": "v0.32.0",
			"Rev": "8949c822ea91fa6b4996614a5ad6ade840be24ee"
		},
		{
			"ImportPath": "github.com/google/cadvisor/version",
			"Comment": "v0.32.0",
			"Rev": "8949c822ea91fa6b4996614a5ad6ade840be24ee"
		},
		{
			"ImportPath": "github.com/google/cadvisor/zfs",
			"Comment": "v0.32.0",
			"Rev": "8949c822ea91fa6b4996614a5ad6ade840be24ee"
		},
		{
			"ImportPath": "github.com/google/certificate-transparency-go",
			"Comment": "v1.0.21",
			"Rev": "3629d6846518309d22c16fee15d1007262a459d2"
		},
		{
			"ImportPath": "github.com/google/certificate-transparency-go/asn1",
			"Comment": "v1.0.21",
			"Rev": "3629d6846518309d22c16fee15d1007262a459d2"
		},
		{
			"ImportPath": "github.com/google/certificate-transparency-go/client",
			"Comment": "v1.0.21",
			"Rev": "3629d6846518309d22c16fee15d1007262a459d2"
		},
		{
			"ImportPath": "github.com/google/certificate-transparency-go/client/configpb",
			"Comment": "v1.0.21",
			"Rev": "3629d6846518309d22c16fee15d1007262a459d2"
		},
		{
			"ImportPath": "github.com/google/certificate-transparency-go/jsonclient",
			"Comment": "v1.0.21",
			"Rev": "3629d6846518309d22c16fee15d1007262a459d2"
		},
		{
			"ImportPath": "github.com/google/certificate-transparency-go/tls",
			"Comment": "v1.0.21",
			"Rev": "3629d6846518309d22c16fee15d1007262a459d2"
		},
		{
			"ImportPath": "github.com/google/certificate-transparency-go/x509",
			"Comment": "v1.0.21",
			"Rev": "3629d6846518309d22c16fee15d1007262a459d2"
		},
		{
			"ImportPath": "github.com/google/certificate-transparency-go/x509/pkix",
			"Comment": "v1.0.21",
			"Rev": "3629d6846518309d22c16fee15d1007262a459d2"
		},
		{
			"ImportPath": "github.com/google/gofuzz",
			"Rev": "24818f796faf91cd76ec7bddd72458fbced7a6c1"
		},
		{
			"ImportPath": "github.com/google/uuid",
			"Comment": "0.2-15-g8c31c18f31ede9",
			"Rev": "8c31c18f31ede9fc8eae72290a7e7a8064e9b3e3"
		},
		{
			"ImportPath": "github.com/googleapis/gnostic/OpenAPIv2",
			"Rev": "0c5108395e2debce0d731cf0287ddf7242066aba"
		},
		{
			"ImportPath": "github.com/googleapis/gnostic/compiler",
			"Rev": "0c5108395e2debce0d731cf0287ddf7242066aba"
		},
		{
			"ImportPath": "github.com/googleapis/gnostic/extensions",
			"Rev": "0c5108395e2debce0d731cf0287ddf7242066aba"
		},
		{
			"ImportPath": "github.com/gophercloud/gophercloud",
			"Rev": "781450b3c4fcb4f5182bcc5133adb4b2e4a09d1d"
		},
		{
			"ImportPath": "github.com/gophercloud/gophercloud/openstack",
			"Rev": "781450b3c4fcb4f5182bcc5133adb4b2e4a09d1d"
		},
		{
			"ImportPath": "github.com/gophercloud/gophercloud/openstack/blockstorage/extensions/volumeactions",
			"Rev": "781450b3c4fcb4f5182bcc5133adb4b2e4a09d1d"
		},
		{
			"ImportPath": "github.com/gophercloud/gophercloud/openstack/blockstorage/v1/volumes",
			"Rev": "781450b3c4fcb4f5182bcc5133adb4b2e4a09d1d"
		},
		{
			"ImportPath": "github.com/gophercloud/gophercloud/openstack/blockstorage/v2/volumes",
			"Rev": "781450b3c4fcb4f5182bcc5133adb4b2e4a09d1d"
		},
		{
			"ImportPath": "github.com/gophercloud/gophercloud/openstack/blockstorage/v3/volumes",
			"Rev": "781450b3c4fcb4f5182bcc5133adb4b2e4a09d1d"
		},
		{
			"ImportPath": "github.com/gophercloud/gophercloud/openstack/common/extensions",
			"Rev": "781450b3c4fcb4f5182bcc5133adb4b2e4a09d1d"
		},
		{
			"ImportPath": "github.com/gophercloud/gophercloud/openstack/compute/v2/extensions/attachinterfaces",
			"Rev": "781450b3c4fcb4f5182bcc5133adb4b2e4a09d1d"
		},
		{
			"ImportPath": "github.com/gophercloud/gophercloud/openstack/compute/v2/extensions/volumeattach",
			"Rev": "781450b3c4fcb4f5182bcc5133adb4b2e4a09d1d"
		},
		{
			"ImportPath": "github.com/gophercloud/gophercloud/openstack/compute/v2/flavors",
			"Rev": "781450b3c4fcb4f5182bcc5133adb4b2e4a09d1d"
		},
		{
			"ImportPath": "github.com/gophercloud/gophercloud/openstack/compute/v2/images",
			"Rev": "781450b3c4fcb4f5182bcc5133adb4b2e4a09d1d"
		},
		{
			"ImportPath": "github.com/gophercloud/gophercloud/openstack/compute/v2/servers",
			"Rev": "781450b3c4fcb4f5182bcc5133adb4b2e4a09d1d"
		},
		{
			"ImportPath": "github.com/gophercloud/gophercloud/openstack/identity/v2/tenants",
			"Rev": "781450b3c4fcb4f5182bcc5133adb4b2e4a09d1d"
		},
		{
			"ImportPath": "github.com/gophercloud/gophercloud/openstack/identity/v2/tokens",
			"Rev": "781450b3c4fcb4f5182bcc5133adb4b2e4a09d1d"
		},
		{
			"ImportPath": "github.com/gophercloud/gophercloud/openstack/identity/v3/extensions/trusts",
			"Rev": "781450b3c4fcb4f5182bcc5133adb4b2e4a09d1d"
		},
		{
			"ImportPath": "github.com/gophercloud/gophercloud/openstack/identity/v3/tokens",
			"Rev": "781450b3c4fcb4f5182bcc5133adb4b2e4a09d1d"
		},
		{
			"ImportPath": "github.com/gophercloud/gophercloud/openstack/networking/v2/extensions",
			"Rev": "781450b3c4fcb4f5182bcc5133adb4b2e4a09d1d"
		},
		{
			"ImportPath": "github.com/gophercloud/gophercloud/openstack/networking/v2/extensions/external",
			"Rev": "781450b3c4fcb4f5182bcc5133adb4b2e4a09d1d"
		},
		{
			"ImportPath": "github.com/gophercloud/gophercloud/openstack/networking/v2/extensions/layer3/floatingips",
			"Rev": "781450b3c4fcb4f5182bcc5133adb4b2e4a09d1d"
		},
		{
			"ImportPath": "github.com/gophercloud/gophercloud/openstack/networking/v2/extensions/layer3/routers",
			"Rev": "781450b3c4fcb4f5182bcc5133adb4b2e4a09d1d"
		},
		{
			"ImportPath": "github.com/gophercloud/gophercloud/openstack/networking/v2/extensions/lbaas_v2/listeners",
			"Rev": "781450b3c4fcb4f5182bcc5133adb4b2e4a09d1d"
		},
		{
			"ImportPath": "github.com/gophercloud/gophercloud/openstack/networking/v2/extensions/lbaas_v2/loadbalancers",
			"Rev": "781450b3c4fcb4f5182bcc5133adb4b2e4a09d1d"
		},
		{
			"ImportPath": "github.com/gophercloud/gophercloud/openstack/networking/v2/extensions/lbaas_v2/monitors",
			"Rev": "781450b3c4fcb4f5182bcc5133adb4b2e4a09d1d"
		},
		{
			"ImportPath": "github.com/gophercloud/gophercloud/openstack/networking/v2/extensions/lbaas_v2/pools",
			"Rev": "781450b3c4fcb4f5182bcc5133adb4b2e4a09d1d"
		},
		{
			"ImportPath": "github.com/gophercloud/gophercloud/openstack/networking/v2/extensions/security/groups",
			"Rev": "781450b3c4fcb4f5182bcc5133adb4b2e4a09d1d"
		},
		{
			"ImportPath": "github.com/gophercloud/gophercloud/openstack/networking/v2/extensions/security/rules",
			"Rev": "781450b3c4fcb4f5182bcc5133adb4b2e4a09d1d"
		},
		{
			"ImportPath": "github.com/gophercloud/gophercloud/openstack/networking/v2/networks",
			"Rev": "781450b3c4fcb4f5182bcc5133adb4b2e4a09d1d"
		},
		{
			"ImportPath": "github.com/gophercloud/gophercloud/openstack/networking/v2/ports",
			"Rev": "781450b3c4fcb4f5182bcc5133adb4b2e4a09d1d"
		},
		{
			"ImportPath": "github.com/gophercloud/gophercloud/openstack/utils",
			"Rev": "781450b3c4fcb4f5182bcc5133adb4b2e4a09d1d"
		},
		{
			"ImportPath": "github.com/gophercloud/gophercloud/pagination",
			"Rev": "781450b3c4fcb4f5182bcc5133adb4b2e4a09d1d"
		},
		{
			"ImportPath": "github.com/gorilla/websocket",
			"Comment": "v1.2.0-9-g4201258b820c74",
			"Rev": "4201258b820c74ac8e6922fc9e6b52f71fe46f8d"
		},
		{
			"ImportPath": "github.com/gregjones/httpcache",
			"Rev": "787624de3eb7bd915c329cba748687a3b22666a6"
		},
		{
			"ImportPath": "github.com/gregjones/httpcache/diskcache",
			"Rev": "787624de3eb7bd915c329cba748687a3b22666a6"
		},
		{
			"ImportPath": "github.com/grpc-ecosystem/go-grpc-middleware",
			"Comment": "v1.0.0-4-g498ae206fc3cfe",
			"Rev": "498ae206fc3cfe81cd82e48c1d4354026fa5f9ec"
		},
		{
			"ImportPath": "github.com/grpc-ecosystem/go-grpc-prometheus",
			"Comment": "v1.1-4-g2500245aa6110c",
			"Rev": "2500245aa6110c562d17020fb31a2c133d737799"
		},
		{
			"ImportPath": "github.com/grpc-ecosystem/grpc-gateway/runtime",
			"Comment": "v1.3.0",
			"Rev": "8cc3a55af3bcf171a1c23a90c4df9cf591706104"
		},
		{
			"ImportPath": "github.com/grpc-ecosystem/grpc-gateway/runtime/internal",
			"Comment": "v1.3.0",
			"Rev": "8cc3a55af3bcf171a1c23a90c4df9cf591706104"
		},
		{
			"ImportPath": "github.com/grpc-ecosystem/grpc-gateway/utilities",
			"Comment": "v1.3.0",
			"Rev": "8cc3a55af3bcf171a1c23a90c4df9cf591706104"
		},
		{
			"ImportPath": "github.com/hashicorp/golang-lru",
			"Rev": "a0d98a5f288019575c6d1f4bb1573fef2d1fcdc4"
		},
		{
			"ImportPath": "github.com/hashicorp/golang-lru/simplelru",
			"Rev": "a0d98a5f288019575c6d1f4bb1573fef2d1fcdc4"
		},
		{
			"ImportPath": "github.com/hashicorp/hcl",
			"Rev": "d8c773c4cba11b11539e3d45f93daeaa5dcf1fa1"
		},
		{
			"ImportPath": "github.com/hashicorp/hcl/hcl/ast",
			"Rev": "d8c773c4cba11b11539e3d45f93daeaa5dcf1fa1"
		},
		{
			"ImportPath": "github.com/hashicorp/hcl/hcl/parser",
			"Rev": "d8c773c4cba11b11539e3d45f93daeaa5dcf1fa1"
		},
		{
			"ImportPath": "github.com/hashicorp/hcl/hcl/scanner",
			"Rev": "d8c773c4cba11b11539e3d45f93daeaa5dcf1fa1"
		},
		{
			"ImportPath": "github.com/hashicorp/hcl/hcl/strconv",
			"Rev": "d8c773c4cba11b11539e3d45f93daeaa5dcf1fa1"
		},
		{
			"ImportPath": "github.com/hashicorp/hcl/hcl/token",
			"Rev": "d8c773c4cba11b11539e3d45f93daeaa5dcf1fa1"
		},
		{
			"ImportPath": "github.com/hashicorp/hcl/json/parser",
			"Rev": "d8c773c4cba11b11539e3d45f93daeaa5dcf1fa1"
		},
		{
			"ImportPath": "github.com/hashicorp/hcl/json/scanner",
			"Rev": "d8c773c4cba11b11539e3d45f93daeaa5dcf1fa1"
		},
		{
			"ImportPath": "github.com/hashicorp/hcl/json/token",
			"Rev": "d8c773c4cba11b11539e3d45f93daeaa5dcf1fa1"
		},
		{
			"ImportPath": "github.com/heketi/heketi/client/api/go-client",
			"Comment": "v8.0.0-49-g558b29266ce0a8",
			"Rev": "558b29266ce0a873991ecfb3edc41a668a998514"
		},
		{
			"ImportPath": "github.com/heketi/heketi/pkg/glusterfs/api",
			"Comment": "v8.0.0-49-g558b29266ce0a8",
			"Rev": "558b29266ce0a873991ecfb3edc41a668a998514"
		},
		{
			"ImportPath": "github.com/heketi/heketi/pkg/utils",
			"Comment": "v8.0.0-49-g558b29266ce0a8",
			"Rev": "558b29266ce0a873991ecfb3edc41a668a998514"
		},
		{
			"ImportPath": "github.com/imdario/mergo",
			"Comment": "v0.3.5",
			"Rev": "9316a62528ac99aaecb4e47eadd6dc8aa6533d58"
		},
		{
			"ImportPath": "github.com/inconshreveable/mousetrap",
			"Comment": "v1.0",
			"Rev": "76626ae9c91c4f2a10f34cad8ce83ea42c93bb75"
		},
		{
			"ImportPath": "github.com/jmespath/go-jmespath",
			"Comment": "0.2.2-12-g0b12d6b521d83f",
			"Rev": "0b12d6b521d83fc7f755e7cfc1b1fbdd35a01a74"
		},
		{
			"ImportPath": "github.com/jmhodges/clock",
			"Comment": "v1.1",
			"Rev": "880ee4c335489bc78d01e4d0a254ae880734bc15"
		},
		{
			"ImportPath": "github.com/jmoiron/sqlx",
			"Comment": "sqlx-v1.1-131-g05cef0741ade10",
			"Rev": "05cef0741ade10ca668982355b3f3f0bcf0ff0a8"
		},
		{
			"ImportPath": "github.com/jmoiron/sqlx/reflectx",
			"Comment": "sqlx-v1.1-131-g05cef0741ade10",
			"Rev": "05cef0741ade10ca668982355b3f3f0bcf0ff0a8"
		},
		{
			"ImportPath": "github.com/jonboulle/clockwork",
			"Rev": "72f9bd7c4e0c2a40055ab3d0f09654f730cce982"
		},
		{
			"ImportPath": "github.com/json-iterator/go",
			"Comment": "1.1.4",
			"Rev": "ab8a2e0c74be9d3be70b3184d9acc634935ded82"
		},
		{
			"ImportPath": "github.com/jteeuwen/go-bindata",
			"Comment": "v3.0.7-72-ga0ff2567cfb709",
			"Rev": "a0ff2567cfb70903282db057e799fd826784d41d"
		},
		{
			"ImportPath": "github.com/jteeuwen/go-bindata/go-bindata",
			"Comment": "v3.0.7-72-ga0ff2567cfb709",
			"Rev": "a0ff2567cfb70903282db057e799fd826784d41d"
		},
		{
			"ImportPath": "github.com/kardianos/osext",
			"Rev": "8fef92e41e22a70e700a96b29f066cda30ea24ef"
		},
		{
			"ImportPath": "github.com/karrick/godirwalk",
			"Comment": "v1.7.5",
			"Rev": "2de2192f9e35ce981c152a873ed943b93b79ced4"
		},
		{
			"ImportPath": "github.com/kisielk/sqlstruct",
			"Rev": "648daed35d49dac24a4bff253b190a80da3ab6a5"
		},
		{
			"ImportPath": "github.com/kr/fs",
			"Rev": "2788f0dbd16903de03cb8186e5c7d97b69ad387b"
		},
		{
			"ImportPath": "github.com/kr/pretty",
			"Comment": "go.weekly.2011-12-22-24-gf31442d60e5146",
			"Rev": "f31442d60e51465c69811e2107ae978868dbea5c"
		},
		{
			"ImportPath": "github.com/kr/text",
			"Rev": "6807e777504f54ad073ecef66747de158294b639"
		},
		{
			"ImportPath": "github.com/lib/pq",
			"Rev": "88edab0803230a3898347e77b474f8c1820a1f20"
		},
		{
			"ImportPath": "github.com/lib/pq/oid",
			"Rev": "88edab0803230a3898347e77b474f8c1820a1f20"
		},
		{
			"ImportPath": "github.com/libopenstorage/openstorage/api",
			"Rev": "093a0c3888753c2056e7373183693d670c6bba01"
		},
		{
			"ImportPath": "github.com/libopenstorage/openstorage/api/client",
			"Rev": "093a0c3888753c2056e7373183693d670c6bba01"
		},
		{
			"ImportPath": "github.com/libopenstorage/openstorage/api/client/volume",
			"Rev": "093a0c3888753c2056e7373183693d670c6bba01"
		},
		{
			"ImportPath": "github.com/libopenstorage/openstorage/api/spec",
			"Rev": "093a0c3888753c2056e7373183693d670c6bba01"
		},
		{
			"ImportPath": "github.com/libopenstorage/openstorage/pkg/parser",
			"Rev": "093a0c3888753c2056e7373183693d670c6bba01"
		},
		{
			"ImportPath": "github.com/libopenstorage/openstorage/pkg/units",
			"Rev": "093a0c3888753c2056e7373183693d670c6bba01"
		},
		{
			"ImportPath": "github.com/libopenstorage/openstorage/volume",
			"Rev": "093a0c3888753c2056e7373183693d670c6bba01"
		},
		{
			"ImportPath": "github.com/liggitt/tabwriter",
			"Rev": "89fcab3d43de07060e4fd4c1547430ed57e87f24"
		},
		{
			"ImportPath": "github.com/magiconair/properties",
			"Comment": "v1.7.0-4-g61b492c03cf472",
			"Rev": "61b492c03cf472e0c6419be5899b8e0dc28b1b88"
		},
		{
			"ImportPath": "github.com/mailru/easyjson/buffer",
			"Rev": "2f5df55504ebc322e4d52d34df6a1f5b503bf26d"
		},
		{
			"ImportPath": "github.com/mailru/easyjson/jlexer",
			"Rev": "2f5df55504ebc322e4d52d34df6a1f5b503bf26d"
		},
		{
			"ImportPath": "github.com/mailru/easyjson/jwriter",
			"Rev": "2f5df55504ebc322e4d52d34df6a1f5b503bf26d"
		},
		{
			"ImportPath": "github.com/marstr/guid",
			"Comment": "v1.1.0-2-g8bdf7d1a087ccc",
			"Rev": "8bdf7d1a087ccc975cf37dd6507da50698fd19ca"
		},
		{
			"ImportPath": "github.com/mattn/go-shellwords",
			"Comment": "v1.0.3-20-gf8471b0a71ded0",
			"Rev": "f8471b0a71ded0ab910825ee2cf230f25de000f1"
		},
		{
			"ImportPath": "github.com/mattn/go-sqlite3",
			"Comment": "v1.6.0",
			"Rev": "6c771bb9887719704b210e87e934f08be014bdb1"
		},
		{
			"ImportPath": "github.com/matttproud/golang_protobuf_extensions/pbutil",
			"Comment": "v1.0.1",
			"Rev": "c12348ce28de40eed0136aa2b644d0ee0650e56c"
		},
		{
			"ImportPath": "github.com/mesos/mesos-go/api/v1/lib",
			"Comment": "mesos-1.6.x-12-gff8175bfda54b1",
			"Rev": "ff8175bfda54b1eb1f1954c8102a9dc612aa2312"
		},
		{
			"ImportPath": "github.com/mesos/mesos-go/api/v1/lib/agent",
			"Comment": "mesos-1.6.x-12-gff8175bfda54b1",
			"Rev": "ff8175bfda54b1eb1f1954c8102a9dc612aa2312"
		},
		{
			"ImportPath": "github.com/mesos/mesos-go/api/v1/lib/agent/calls",
			"Comment": "mesos-1.6.x-12-gff8175bfda54b1",
			"Rev": "ff8175bfda54b1eb1f1954c8102a9dc612aa2312"
		},
		{
			"ImportPath": "github.com/mesos/mesos-go/api/v1/lib/client",
			"Comment": "mesos-1.6.x-12-gff8175bfda54b1",
			"Rev": "ff8175bfda54b1eb1f1954c8102a9dc612aa2312"
		},
		{
			"ImportPath": "github.com/mesos/mesos-go/api/v1/lib/debug",
			"Comment": "mesos-1.6.x-12-gff8175bfda54b1",
			"Rev": "ff8175bfda54b1eb1f1954c8102a9dc612aa2312"
		},
		{
			"ImportPath": "github.com/mesos/mesos-go/api/v1/lib/encoding",
			"Comment": "mesos-1.6.x-12-gff8175bfda54b1",
			"Rev": "ff8175bfda54b1eb1f1954c8102a9dc612aa2312"
		},
		{
			"ImportPath": "github.com/mesos/mesos-go/api/v1/lib/encoding/codecs",
			"Comment": "mesos-1.6.x-12-gff8175bfda54b1",
			"Rev": "ff8175bfda54b1eb1f1954c8102a9dc612aa2312"
		},
		{
			"ImportPath": "github.com/mesos/mesos-go/api/v1/lib/encoding/framing",
			"Comment": "mesos-1.6.x-12-gff8175bfda54b1",
			"Rev": "ff8175bfda54b1eb1f1954c8102a9dc612aa2312"
		},
		{
			"ImportPath": "github.com/mesos/mesos-go/api/v1/lib/encoding/json",
			"Comment": "mesos-1.6.x-12-gff8175bfda54b1",
			"Rev": "ff8175bfda54b1eb1f1954c8102a9dc612aa2312"
		},
		{
			"ImportPath": "github.com/mesos/mesos-go/api/v1/lib/encoding/proto",
			"Comment": "mesos-1.6.x-12-gff8175bfda54b1",
			"Rev": "ff8175bfda54b1eb1f1954c8102a9dc612aa2312"
		},
		{
			"ImportPath": "github.com/mesos/mesos-go/api/v1/lib/httpcli",
			"Comment": "mesos-1.6.x-12-gff8175bfda54b1",
			"Rev": "ff8175bfda54b1eb1f1954c8102a9dc612aa2312"
		},
		{
			"ImportPath": "github.com/mesos/mesos-go/api/v1/lib/httpcli/apierrors",
			"Comment": "mesos-1.6.x-12-gff8175bfda54b1",
			"Rev": "ff8175bfda54b1eb1f1954c8102a9dc612aa2312"
		},
		{
			"ImportPath": "github.com/mesos/mesos-go/api/v1/lib/recordio",
			"Comment": "mesos-1.6.x-12-gff8175bfda54b1",
			"Rev": "ff8175bfda54b1eb1f1954c8102a9dc612aa2312"
		},
		{
			"ImportPath": "github.com/mesos/mesos-go/api/v1/lib/roles",
			"Comment": "mesos-1.6.x-12-gff8175bfda54b1",
			"Rev": "ff8175bfda54b1eb1f1954c8102a9dc612aa2312"
		},
		{
			"ImportPath": "github.com/mholt/caddy/caddyfile",
			"Comment": "v0.10.10-57-g2de495001514ed",
			"Rev": "2de495001514ed50eac2e09f474c32d417100c5c"
		},
		{
			"ImportPath": "github.com/miekg/dns",
			"Rev": "5d001d020961ae1c184f9f8152fdc73810481677"
		},
		{
			"ImportPath": "github.com/mindprince/gonvml",
			"Rev": "fee913ce8fb235edf54739d259ca0ecc226c7b8a"
		},
		{
			"ImportPath": "github.com/mistifyio/go-zfs",
			"Comment": "v2.1.1-5-g1b4ae6fb4e77b0",
			"Rev": "1b4ae6fb4e77b095934d4430860ff202060169f8"
		},
		{
			"ImportPath": "github.com/mitchellh/go-wordwrap",
			"Rev": "ad45545899c7b13c020ea92b2072220eefad42b8"
		},
		{
			"ImportPath": "github.com/mitchellh/mapstructure",
			"Rev": "53818660ed4955e899c0bcafa97299a388bd7c8e"
		},
		{
			"ImportPath": "github.com/modern-go/concurrent",
			"Comment": "1.0.3",
			"Rev": "bacd9c7ef1dd9b15be4a9909b8ac7a4e313eec94"
		},
		{
			"ImportPath": "github.com/modern-go/reflect2",
			"Comment": "v1.0.1",
			"Rev": "94122c33edd36123c84d5368cfb2b69df93a0ec8"
		},
		{
			"ImportPath": "github.com/mohae/deepcopy",
			"Rev": "491d3605edfb866af34a48075bd4355ac1bf46ca"
		},
		{
			"ImportPath": "github.com/mrunalp/fileutils",
			"Rev": "4ee1cc9a80582a0c75febdd5cfa779ee4361cbca"
		},
		{
			"ImportPath": "github.com/mvdan/xurls",
			"Comment": "v0.8.0-14-g1b768d7c393abd",
			"Rev": "1b768d7c393abd8e8dda1458385a57becd4b2d4e"
		},
		{
			"ImportPath": "github.com/mxk/go-flowrate/flowrate",
			"Rev": "cca7078d478f8520f85629ad7c68962d31ed7682"
		},
		{
			"ImportPath": "github.com/onsi/ginkgo",
			"Comment": "v1.2.0-95-g67b9df7f55fe11",
			"Rev": "67b9df7f55fe1165fd9ad49aca7754cce01a42b8"
		},
		{
			"ImportPath": "github.com/onsi/ginkgo/config",
			"Comment": "v1.2.0-95-g67b9df7f55fe11",
			"Rev": "67b9df7f55fe1165fd9ad49aca7754cce01a42b8"
		},
		{
			"ImportPath": "github.com/onsi/ginkgo/ginkgo",
			"Comment": "v1.2.0-95-g67b9df7f55fe11",
			"Rev": "67b9df7f55fe1165fd9ad49aca7754cce01a42b8"
		},
		{
			"ImportPath": "github.com/onsi/ginkgo/ginkgo/convert",
			"Comment": "v1.2.0-95-g67b9df7f55fe11",
			"Rev": "67b9df7f55fe1165fd9ad49aca7754cce01a42b8"
		},
		{
			"ImportPath": "github.com/onsi/ginkgo/ginkgo/interrupthandler",
			"Comment": "v1.2.0-95-g67b9df7f55fe11",
			"Rev": "67b9df7f55fe1165fd9ad49aca7754cce01a42b8"
		},
		{
			"ImportPath": "github.com/onsi/ginkgo/ginkgo/nodot",
			"Comment": "v1.2.0-95-g67b9df7f55fe11",
			"Rev": "67b9df7f55fe1165fd9ad49aca7754cce01a42b8"
		},
		{
			"ImportPath": "github.com/onsi/ginkgo/ginkgo/testrunner",
			"Comment": "v1.2.0-95-g67b9df7f55fe11",
			"Rev": "67b9df7f55fe1165fd9ad49aca7754cce01a42b8"
		},
		{
			"ImportPath": "github.com/onsi/ginkgo/ginkgo/testsuite",
			"Comment": "v1.2.0-95-g67b9df7f55fe11",
			"Rev": "67b9df7f55fe1165fd9ad49aca7754cce01a42b8"
		},
		{
			"ImportPath": "github.com/onsi/ginkgo/ginkgo/watch",
			"Comment": "v1.2.0-95-g67b9df7f55fe11",
			"Rev": "67b9df7f55fe1165fd9ad49aca7754cce01a42b8"
		},
		{
			"ImportPath": "github.com/onsi/ginkgo/internal/codelocation",
			"Comment": "v1.2.0-95-g67b9df7f55fe11",
			"Rev": "67b9df7f55fe1165fd9ad49aca7754cce01a42b8"
		},
		{
			"ImportPath": "github.com/onsi/ginkgo/internal/containernode",
			"Comment": "v1.2.0-95-g67b9df7f55fe11",
			"Rev": "67b9df7f55fe1165fd9ad49aca7754cce01a42b8"
		},
		{
			"ImportPath": "github.com/onsi/ginkgo/internal/failer",
			"Comment": "v1.2.0-95-g67b9df7f55fe11",
			"Rev": "67b9df7f55fe1165fd9ad49aca7754cce01a42b8"
		},
		{
			"ImportPath": "github.com/onsi/ginkgo/internal/leafnodes",
			"Comment": "v1.2.0-95-g67b9df7f55fe11",
			"Rev": "67b9df7f55fe1165fd9ad49aca7754cce01a42b8"
		},
		{
			"ImportPath": "github.com/onsi/ginkgo/internal/remote",
			"Comment": "v1.2.0-95-g67b9df7f55fe11",
			"Rev": "67b9df7f55fe1165fd9ad49aca7754cce01a42b8"
		},
		{
			"ImportPath": "github.com/onsi/ginkgo/internal/spec",
			"Comment": "v1.2.0-95-g67b9df7f55fe11",
			"Rev": "67b9df7f55fe1165fd9ad49aca7754cce01a42b8"
		},
		{
			"ImportPath": "github.com/onsi/ginkgo/internal/spec_iterator",
			"Comment": "v1.2.0-95-g67b9df7f55fe11",
			"Rev": "67b9df7f55fe1165fd9ad49aca7754cce01a42b8"
		},
		{
			"ImportPath": "github.com/onsi/ginkgo/internal/specrunner",
			"Comment": "v1.2.0-95-g67b9df7f55fe11",
			"Rev": "67b9df7f55fe1165fd9ad49aca7754cce01a42b8"
		},
		{
			"ImportPath": "github.com/onsi/ginkgo/internal/suite",
			"Comment": "v1.2.0-95-g67b9df7f55fe11",
			"Rev": "67b9df7f55fe1165fd9ad49aca7754cce01a42b8"
		},
		{
			"ImportPath": "github.com/onsi/ginkgo/internal/testingtproxy",
			"Comment": "v1.2.0-95-g67b9df7f55fe11",
			"Rev": "67b9df7f55fe1165fd9ad49aca7754cce01a42b8"
		},
		{
			"ImportPath": "github.com/onsi/ginkgo/internal/writer",
			"Comment": "v1.2.0-95-g67b9df7f55fe11",
			"Rev": "67b9df7f55fe1165fd9ad49aca7754cce01a42b8"
		},
		{
			"ImportPath": "github.com/onsi/ginkgo/reporters",
			"Comment": "v1.2.0-95-g67b9df7f55fe11",
			"Rev": "67b9df7f55fe1165fd9ad49aca7754cce01a42b8"
		},
		{
			"ImportPath": "github.com/onsi/ginkgo/reporters/stenographer",
			"Comment": "v1.2.0-95-g67b9df7f55fe11",
			"Rev": "67b9df7f55fe1165fd9ad49aca7754cce01a42b8"
		},
		{
			"ImportPath": "github.com/onsi/ginkgo/reporters/stenographer/support/go-colorable",
			"Comment": "v1.2.0-95-g67b9df7f55fe11",
			"Rev": "67b9df7f55fe1165fd9ad49aca7754cce01a42b8"
		},
		{
			"ImportPath": "github.com/onsi/ginkgo/reporters/stenographer/support/go-isatty",
			"Comment": "v1.2.0-95-g67b9df7f55fe11",
			"Rev": "67b9df7f55fe1165fd9ad49aca7754cce01a42b8"
		},
		{
			"ImportPath": "github.com/onsi/ginkgo/types",
			"Comment": "v1.2.0-95-g67b9df7f55fe11",
			"Rev": "67b9df7f55fe1165fd9ad49aca7754cce01a42b8"
		},
		{
			"ImportPath": "github.com/onsi/gomega",
			"Comment": "v1.0-122-gd59fa0ac68bb5d",
			"Rev": "d59fa0ac68bb5dd932ee8d24eed631cdd519efc3"
		},
		{
			"ImportPath": "github.com/onsi/gomega/format",
			"Comment": "v1.0-122-gd59fa0ac68bb5d",
			"Rev": "d59fa0ac68bb5dd932ee8d24eed631cdd519efc3"
		},
		{
			"ImportPath": "github.com/onsi/gomega/gstruct",
			"Comment": "v1.0-122-gd59fa0ac68bb5d",
			"Rev": "d59fa0ac68bb5dd932ee8d24eed631cdd519efc3"
		},
		{
			"ImportPath": "github.com/onsi/gomega/gstruct/errors",
			"Comment": "v1.0-122-gd59fa0ac68bb5d",
			"Rev": "d59fa0ac68bb5dd932ee8d24eed631cdd519efc3"
		},
		{
			"ImportPath": "github.com/onsi/gomega/internal/assertion",
			"Comment": "v1.0-122-gd59fa0ac68bb5d",
			"Rev": "d59fa0ac68bb5dd932ee8d24eed631cdd519efc3"
		},
		{
			"ImportPath": "github.com/onsi/gomega/internal/asyncassertion",
			"Comment": "v1.0-122-gd59fa0ac68bb5d",
			"Rev": "d59fa0ac68bb5dd932ee8d24eed631cdd519efc3"
		},
		{
			"ImportPath": "github.com/onsi/gomega/internal/oraclematcher",
			"Comment": "v1.0-122-gd59fa0ac68bb5d",
			"Rev": "d59fa0ac68bb5dd932ee8d24eed631cdd519efc3"
		},
		{
			"ImportPath": "github.com/onsi/gomega/internal/testingtsupport",
			"Comment": "v1.0-122-gd59fa0ac68bb5d",
			"Rev": "d59fa0ac68bb5dd932ee8d24eed631cdd519efc3"
		},
		{
			"ImportPath": "github.com/onsi/gomega/matchers",
			"Comment": "v1.0-122-gd59fa0ac68bb5d",
			"Rev": "d59fa0ac68bb5dd932ee8d24eed631cdd519efc3"
		},
		{
			"ImportPath": "github.com/onsi/gomega/matchers/support/goraph/bipartitegraph",
			"Comment": "v1.0-122-gd59fa0ac68bb5d",
			"Rev": "d59fa0ac68bb5dd932ee8d24eed631cdd519efc3"
		},
		{
			"ImportPath": "github.com/onsi/gomega/matchers/support/goraph/edge",
			"Comment": "v1.0-122-gd59fa0ac68bb5d",
			"Rev": "d59fa0ac68bb5dd932ee8d24eed631cdd519efc3"
		},
		{
			"ImportPath": "github.com/onsi/gomega/matchers/support/goraph/node",
			"Comment": "v1.0-122-gd59fa0ac68bb5d",
			"Rev": "d59fa0ac68bb5dd932ee8d24eed631cdd519efc3"
		},
		{
			"ImportPath": "github.com/onsi/gomega/matchers/support/goraph/util",
			"Comment": "v1.0-122-gd59fa0ac68bb5d",
			"Rev": "d59fa0ac68bb5dd932ee8d24eed631cdd519efc3"
		},
		{
			"ImportPath": "github.com/onsi/gomega/types",
			"Comment": "v1.0-122-gd59fa0ac68bb5d",
			"Rev": "d59fa0ac68bb5dd932ee8d24eed631cdd519efc3"
		},
		{
			"ImportPath": "github.com/opencontainers/go-digest",
			"Rev": "a6d0ee40d4207ea02364bd3b9e8e77b9159ba1eb"
		},
		{
			"ImportPath": "github.com/opencontainers/image-spec/specs-go",
			"Comment": "v1.0.0-rc6-12-g372ad780f63454",
			"Rev": "372ad780f63454fbbbbcc7cf80e5b90245c13e13"
		},
		{
			"ImportPath": "github.com/opencontainers/image-spec/specs-go/v1",
			"Comment": "v1.0.0-rc6-12-g372ad780f63454",
			"Rev": "372ad780f63454fbbbbcc7cf80e5b90245c13e13"
		},
		{
			"ImportPath": "github.com/opencontainers/runc/libcontainer",
			"Comment": "v1.0.0-rc5-176-gf000fe11ece1b7",
			"Rev": "f000fe11ece1b79f744edd9c8e1a53ba0f5e0f24"
		},
		{
			"ImportPath": "github.com/opencontainers/runc/libcontainer/apparmor",
			"Comment": "v1.0.0-rc5-176-gf000fe11ece1b7",
			"Rev": "f000fe11ece1b79f744edd9c8e1a53ba0f5e0f24"
		},
		{
			"ImportPath": "github.com/opencontainers/runc/libcontainer/cgroups",
			"Comment": "v1.0.0-rc5-176-gf000fe11ece1b7",
			"Rev": "f000fe11ece1b79f744edd9c8e1a53ba0f5e0f24"
		},
		{
			"ImportPath": "github.com/opencontainers/runc/libcontainer/cgroups/fs",
			"Comment": "v1.0.0-rc5-176-gf000fe11ece1b7",
			"Rev": "f000fe11ece1b79f744edd9c8e1a53ba0f5e0f24"
		},
		{
			"ImportPath": "github.com/opencontainers/runc/libcontainer/cgroups/systemd",
			"Comment": "v1.0.0-rc5-176-gf000fe11ece1b7",
			"Rev": "f000fe11ece1b79f744edd9c8e1a53ba0f5e0f24"
		},
		{
			"ImportPath": "github.com/opencontainers/runc/libcontainer/configs",
			"Comment": "v1.0.0-rc5-176-gf000fe11ece1b7",
			"Rev": "f000fe11ece1b79f744edd9c8e1a53ba0f5e0f24"
		},
		{
			"ImportPath": "github.com/opencontainers/runc/libcontainer/configs/validate",
			"Comment": "v1.0.0-rc5-176-gf000fe11ece1b7",
			"Rev": "f000fe11ece1b79f744edd9c8e1a53ba0f5e0f24"
		},
		{
			"ImportPath": "github.com/opencontainers/runc/libcontainer/criurpc",
			"Comment": "v1.0.0-rc5-176-gf000fe11ece1b7",
			"Rev": "f000fe11ece1b79f744edd9c8e1a53ba0f5e0f24"
		},
		{
			"ImportPath": "github.com/opencontainers/runc/libcontainer/intelrdt",
			"Comment": "v1.0.0-rc5-176-gf000fe11ece1b7",
			"Rev": "f000fe11ece1b79f744edd9c8e1a53ba0f5e0f24"
		},
		{
			"ImportPath": "github.com/opencontainers/runc/libcontainer/keys",
			"Comment": "v1.0.0-rc5-176-gf000fe11ece1b7",
			"Rev": "f000fe11ece1b79f744edd9c8e1a53ba0f5e0f24"
		},
		{
			"ImportPath": "github.com/opencontainers/runc/libcontainer/mount",
			"Comment": "v1.0.0-rc5-176-gf000fe11ece1b7",
			"Rev": "f000fe11ece1b79f744edd9c8e1a53ba0f5e0f24"
		},
		{
			"ImportPath": "github.com/opencontainers/runc/libcontainer/seccomp",
			"Comment": "v1.0.0-rc5-176-gf000fe11ece1b7",
			"Rev": "f000fe11ece1b79f744edd9c8e1a53ba0f5e0f24"
		},
		{
			"ImportPath": "github.com/opencontainers/runc/libcontainer/stacktrace",
			"Comment": "v1.0.0-rc5-176-gf000fe11ece1b7",
			"Rev": "f000fe11ece1b79f744edd9c8e1a53ba0f5e0f24"
		},
		{
			"ImportPath": "github.com/opencontainers/runc/libcontainer/system",
			"Comment": "v1.0.0-rc5-176-gf000fe11ece1b7",
			"Rev": "f000fe11ece1b79f744edd9c8e1a53ba0f5e0f24"
		},
		{
			"ImportPath": "github.com/opencontainers/runc/libcontainer/user",
			"Comment": "v1.0.0-rc5-176-gf000fe11ece1b7",
			"Rev": "f000fe11ece1b79f744edd9c8e1a53ba0f5e0f24"
		},
		{
			"ImportPath": "github.com/opencontainers/runc/libcontainer/utils",
			"Comment": "v1.0.0-rc5-176-gf000fe11ece1b7",
			"Rev": "f000fe11ece1b79f744edd9c8e1a53ba0f5e0f24"
		},
		{
			"ImportPath": "github.com/opencontainers/runtime-spec/specs-go",
			"Comment": "v1.0.0",
			"Rev": "02137cd4e50b37a01665e1731fcd4ac2d2178230"
		},
		{
			"ImportPath": "github.com/opencontainers/selinux/go-selinux",
			"Comment": "v1.0.0-rc1-5-g4a2974bf1ee960",
			"Rev": "4a2974bf1ee960774ffd517717f1f45325af0206"
		},
		{
			"ImportPath": "github.com/opencontainers/selinux/go-selinux/label",
			"Comment": "v1.0.0-rc1-5-g4a2974bf1ee960",
			"Rev": "4a2974bf1ee960774ffd517717f1f45325af0206"
		},
		{
			"ImportPath": "github.com/pborman/uuid",
			"Rev": "ca53cad383cad2479bbba7f7a1a05797ec1386e4"
		},
		{
			"ImportPath": "github.com/pelletier/go-toml",
			"Comment": "v1.2.0",
			"Rev": "c01d1270ff3e442a8a57cddc1c92dc1138598194"
		},
		{
			"ImportPath": "github.com/peterbourgon/diskv",
			"Comment": "v2.0.1",
			"Rev": "5f041e8faa004a95c88a202771f4cc3e991971e6"
		},
		{
			"ImportPath": "github.com/pkg/errors",
			"Comment": "v0.8.0",
			"Rev": "645ef00459ed84a119197bfb8d8205042c6df63d"
		},
		{
			"ImportPath": "github.com/pkg/sftp",
			"Rev": "4d0e916071f68db74f8a73926335f809396d6b42"
		},
		{
			"ImportPath": "github.com/pmezard/go-difflib/difflib",
			"Rev": "d8ed2627bdf02c080bf22230dbb337003b7aba2d"
		},
		{
			"ImportPath": "github.com/pquerna/cachecontrol",
			"Rev": "0dec1b30a0215bb68605dfc568e8855066c9202d"
		},
		{
			"ImportPath": "github.com/pquerna/cachecontrol/cacheobject",
			"Rev": "0dec1b30a0215bb68605dfc568e8855066c9202d"
		},
		{
			"ImportPath": "github.com/pquerna/ffjson/fflib/v1",
			"Rev": "af8b230fcd2007c7095168ca8ab94c68b60840c6"
		},
		{
			"ImportPath": "github.com/pquerna/ffjson/fflib/v1/internal",
			"Rev": "af8b230fcd2007c7095168ca8ab94c68b60840c6"
		},
		{
			"ImportPath": "github.com/prometheus/client_golang/prometheus",
			"Comment": "v0.9.1",
			"Rev": "abad2d1bd44235a26707c172eab6bca5bf2dbad3"
		},
		{
			"ImportPath": "github.com/prometheus/client_golang/prometheus/internal",
			"Comment": "v0.9.1",
			"Rev": "abad2d1bd44235a26707c172eab6bca5bf2dbad3"
		},
		{
			"ImportPath": "github.com/prometheus/client_golang/prometheus/promhttp",
			"Comment": "v0.9.1",
			"Rev": "abad2d1bd44235a26707c172eab6bca5bf2dbad3"
		},
		{
			"ImportPath": "github.com/prometheus/client_golang/prometheus/testutil",
			"Comment": "v0.9.1",
			"Rev": "abad2d1bd44235a26707c172eab6bca5bf2dbad3"
		},
		{
			"ImportPath": "github.com/prometheus/client_model/go",
			"Comment": "model-0.0.2-12-gfa8ad6fec33561",
			"Rev": "fa8ad6fec33561be4280a8f0514318c79d7f6cb6"
		},
		{
			"ImportPath": "github.com/prometheus/common/expfmt",
			"Rev": "13ba4ddd0caa9c28ca7b7bffe1dfa9ed8d5ef207"
		},
		{
			"ImportPath": "github.com/prometheus/common/internal/bitbucket.org/ww/goautoneg",
			"Rev": "13ba4ddd0caa9c28ca7b7bffe1dfa9ed8d5ef207"
		},
		{
			"ImportPath": "github.com/prometheus/common/model",
			"Rev": "13ba4ddd0caa9c28ca7b7bffe1dfa9ed8d5ef207"
		},
		{
			"ImportPath": "github.com/prometheus/procfs",
			"Rev": "65c1f6f8f0fc1e2185eb9863a3bc751496404259"
		},
		{
			"ImportPath": "github.com/prometheus/procfs/xfs",
			"Rev": "65c1f6f8f0fc1e2185eb9863a3bc751496404259"
		},
		{
			"ImportPath": "github.com/quobyte/api",
			"Comment": "v0.1.1-4-g206ef832283c1a",
			"Rev": "206ef832283c1a0144bbc762be2634d49987b5ff"
		},
		{
			"ImportPath": "github.com/rancher/go-rancher/client",
			"Comment": "v0.1.0-196-g09693a8743ba5e",
			"Rev": "09693a8743ba5ee58c58c1b1e8a4abd17af00d45"
		},
		{
			"ImportPath": "github.com/renstrom/dedent",
			"Comment": "v1.0.0-3-g020d11c3b9c0c7",
			"Rev": "020d11c3b9c0c7a3c2efcc8e5cf5b9ef7bcea21f"
		},
		{
			"ImportPath": "github.com/robfig/cron",
			"Comment": "v1-53-gdf38d32658d878",
			"Rev": "df38d32658d8788cd446ba74db4bb5375c4b0cb3"
		},
		{
			"ImportPath": "github.com/rubiojr/go-vhd/vhd",
			"Rev": "0bfd3b39853cdde5762efda92289f14b0ac0491b"
		},
		{
			"ImportPath": "github.com/russross/blackfriday",
			"Comment": "v1.4-2-g300106c228d52c",
			"Rev": "300106c228d52c8941d4b3de6054a6062a86dda3"
		},
		{
			"ImportPath": "github.com/satori/go.uuid",
			"Comment": "v1.2.0",
			"Rev": "f58768cc1a7a7e77a3bd49e98cdd21419399b6a3"
		},
		{
			"ImportPath": "github.com/seccomp/libseccomp-golang",
			"Rev": "1b506fc7c24eec5a3693cdcbed40d9c226cfc6a1"
		},
		{
			"ImportPath": "github.com/shurcooL/sanitized_anchor_name",
			"Rev": "10ef21a441db47d8b13ebcc5fd2310f636973c77"
		},
		{
			"ImportPath": "github.com/sigma/go-inotify",
			"Rev": "c87b6cf5033d2c6486046f045eeebdc3d910fd38"
		},
		{
			"ImportPath": "github.com/sirupsen/logrus",
			"Comment": "v1.0.3-11-g89742aefa4b206",
			"Rev": "89742aefa4b206dcf400792f3bd35b542998eb3b"
		},
		{
			"ImportPath": "github.com/soheilhy/cmux",
			"Comment": "v0.1.3",
			"Rev": "bb79a83465015a27a175925ebd155e660f55e9f1"
		},
		{
			"ImportPath": "github.com/spf13/afero",
			"Rev": "b28a7effac979219c2a2ed6205a4d70e4b1bcd02"
		},
		{
			"ImportPath": "github.com/spf13/afero/mem",
			"Rev": "b28a7effac979219c2a2ed6205a4d70e4b1bcd02"
		},
		{
			"ImportPath": "github.com/spf13/afero/sftp",
			"Rev": "b28a7effac979219c2a2ed6205a4d70e4b1bcd02"
		},
		{
			"ImportPath": "github.com/spf13/cast",
			"Rev": "e31f36ffc91a2ba9ddb72a4b6a607ff9b3d3cb63"
		},
		{
			"ImportPath": "github.com/spf13/cobra",
			"Comment": "v0.0.1-34-gc439c4fa093711",
			"Rev": "c439c4fa093711d42e1b01acb1235b52004753c1"
		},
		{
			"ImportPath": "github.com/spf13/cobra/doc",
			"Comment": "v0.0.1-34-gc439c4fa093711",
			"Rev": "c439c4fa093711d42e1b01acb1235b52004753c1"
		},
		{
			"ImportPath": "github.com/spf13/jwalterweatherman",
			"Rev": "33c24e77fb80341fe7130ee7c594256ff08ccc46"
		},
		{
			"ImportPath": "github.com/spf13/pflag",
			"Comment": "v1.0.1",
			"Rev": "583c0c0531f06d5278b7d917446061adc344b5cd"
		},
		{
			"ImportPath": "github.com/spf13/viper",
			"Rev": "7fb2782df3d83e0036cc89f461ed0422628776f4"
		},
		{
			"ImportPath": "github.com/storageos/go-api",
			"Comment": "0.3.4",
			"Rev": "3a4032328d99c1b43fbda3d85bd3c80fa06e1707"
		},
		{
			"ImportPath": "github.com/storageos/go-api/netutil",
			"Comment": "0.3.4",
			"Rev": "3a4032328d99c1b43fbda3d85bd3c80fa06e1707"
		},
		{
			"ImportPath": "github.com/storageos/go-api/serror",
			"Comment": "0.3.4",
			"Rev": "3a4032328d99c1b43fbda3d85bd3c80fa06e1707"
		},
		{
			"ImportPath": "github.com/storageos/go-api/types",
			"Comment": "0.3.4",
			"Rev": "3a4032328d99c1b43fbda3d85bd3c80fa06e1707"
		},
		{
			"ImportPath": "github.com/stretchr/objx",
			"Rev": "1a9d0bb9f541897e62256577b352fdbc1fb4fd94"
		},
		{
			"ImportPath": "github.com/stretchr/testify/assert",
			"Comment": "v1.2.1-14-gc679ae2cc0cb27",
			"Rev": "c679ae2cc0cb27ec3293fea7e254e47386f05d69"
		},
		{
			"ImportPath": "github.com/stretchr/testify/mock",
			"Comment": "v1.2.1-14-gc679ae2cc0cb27",
			"Rev": "c679ae2cc0cb27ec3293fea7e254e47386f05d69"
		},
		{
			"ImportPath": "github.com/stretchr/testify/require",
			"Comment": "v1.2.1-14-gc679ae2cc0cb27",
			"Rev": "c679ae2cc0cb27ec3293fea7e254e47386f05d69"
		},
		{
			"ImportPath": "github.com/syndtr/gocapability/capability",
			"Rev": "e7cb7fa329f456b3855136a2642b197bad7366ba"
		},
		{
			"ImportPath": "github.com/tmc/grpc-websocket-proxy/wsproxy",
			"Rev": "89b8d40f7ca833297db804fcb3be53a76d01c238"
		},
		{
			"ImportPath": "github.com/ugorji/go/codec",
			"Rev": "bdcc60b419d136a85cdf2e7cbcac34b3f1cd6e57"
		},
		{
			"ImportPath": "github.com/vishvananda/netlink",
			"Rev": "b2de5d10e38ecce8607e6b438b6d174f389a004e"
		},
		{
			"ImportPath": "github.com/vishvananda/netlink/nl",
			"Rev": "b2de5d10e38ecce8607e6b438b6d174f389a004e"
		},
		{
			"ImportPath": "github.com/vishvananda/netns",
			"Rev": "be1fbeda19366dea804f00efff2dd73a1642fdcc"
		},
		{
			"ImportPath": "github.com/vmware/govmomi",
			"Comment": "v0.18.0-48-g22f74650cf39ba",
			"Rev": "22f74650cf39ba4649fba45e770df0f44df6f758"
		},
		{
			"ImportPath": "github.com/vmware/govmomi/find",
			"Comment": "v0.18.0-48-g22f74650cf39ba",
			"Rev": "22f74650cf39ba4649fba45e770df0f44df6f758"
		},
		{
			"ImportPath": "github.com/vmware/govmomi/list",
			"Comment": "v0.18.0-48-g22f74650cf39ba",
			"Rev": "22f74650cf39ba4649fba45e770df0f44df6f758"
		},
		{
			"ImportPath": "github.com/vmware/govmomi/lookup",
			"Comment": "v0.18.0-48-g22f74650cf39ba",
			"Rev": "22f74650cf39ba4649fba45e770df0f44df6f758"
		},
		{
			"ImportPath": "github.com/vmware/govmomi/lookup/methods",
			"Comment": "v0.18.0-48-g22f74650cf39ba",
			"Rev": "22f74650cf39ba4649fba45e770df0f44df6f758"
		},
		{
			"ImportPath": "github.com/vmware/govmomi/lookup/simulator",
			"Comment": "v0.18.0-48-g22f74650cf39ba",
			"Rev": "22f74650cf39ba4649fba45e770df0f44df6f758"
		},
		{
			"ImportPath": "github.com/vmware/govmomi/lookup/types",
			"Comment": "v0.18.0-48-g22f74650cf39ba",
			"Rev": "22f74650cf39ba4649fba45e770df0f44df6f758"
		},
		{
			"ImportPath": "github.com/vmware/govmomi/nfc",
			"Comment": "v0.18.0-48-g22f74650cf39ba",
			"Rev": "22f74650cf39ba4649fba45e770df0f44df6f758"
		},
		{
			"ImportPath": "github.com/vmware/govmomi/object",
			"Comment": "v0.18.0-48-g22f74650cf39ba",
			"Rev": "22f74650cf39ba4649fba45e770df0f44df6f758"
		},
		{
			"ImportPath": "github.com/vmware/govmomi/pbm",
			"Comment": "v0.18.0-48-g22f74650cf39ba",
			"Rev": "22f74650cf39ba4649fba45e770df0f44df6f758"
		},
		{
			"ImportPath": "github.com/vmware/govmomi/pbm/methods",
			"Comment": "v0.18.0-48-g22f74650cf39ba",
			"Rev": "22f74650cf39ba4649fba45e770df0f44df6f758"
		},
		{
			"ImportPath": "github.com/vmware/govmomi/pbm/types",
			"Comment": "v0.18.0-48-g22f74650cf39ba",
			"Rev": "22f74650cf39ba4649fba45e770df0f44df6f758"
		},
		{
			"ImportPath": "github.com/vmware/govmomi/property",
			"Comment": "v0.18.0-48-g22f74650cf39ba",
			"Rev": "22f74650cf39ba4649fba45e770df0f44df6f758"
		},
		{
			"ImportPath": "github.com/vmware/govmomi/session",
			"Comment": "v0.18.0-48-g22f74650cf39ba",
			"Rev": "22f74650cf39ba4649fba45e770df0f44df6f758"
		},
		{
			"ImportPath": "github.com/vmware/govmomi/simulator",
			"Comment": "v0.18.0-48-g22f74650cf39ba",
			"Rev": "22f74650cf39ba4649fba45e770df0f44df6f758"
		},
		{
			"ImportPath": "github.com/vmware/govmomi/simulator/esx",
			"Comment": "v0.18.0-48-g22f74650cf39ba",
			"Rev": "22f74650cf39ba4649fba45e770df0f44df6f758"
		},
		{
			"ImportPath": "github.com/vmware/govmomi/simulator/vpx",
			"Comment": "v0.18.0-48-g22f74650cf39ba",
			"Rev": "22f74650cf39ba4649fba45e770df0f44df6f758"
		},
		{
			"ImportPath": "github.com/vmware/govmomi/sts",
			"Comment": "v0.18.0-48-g22f74650cf39ba",
			"Rev": "22f74650cf39ba4649fba45e770df0f44df6f758"
		},
		{
			"ImportPath": "github.com/vmware/govmomi/sts/internal",
			"Comment": "v0.18.0-48-g22f74650cf39ba",
			"Rev": "22f74650cf39ba4649fba45e770df0f44df6f758"
		},
		{
			"ImportPath": "github.com/vmware/govmomi/sts/simulator",
			"Comment": "v0.18.0-48-g22f74650cf39ba",
			"Rev": "22f74650cf39ba4649fba45e770df0f44df6f758"
		},
		{
			"ImportPath": "github.com/vmware/govmomi/task",
			"Comment": "v0.18.0-48-g22f74650cf39ba",
			"Rev": "22f74650cf39ba4649fba45e770df0f44df6f758"
		},
		{
			"ImportPath": "github.com/vmware/govmomi/vapi/internal",
			"Comment": "v0.18.0-48-g22f74650cf39ba",
			"Rev": "22f74650cf39ba4649fba45e770df0f44df6f758"
		},
		{
			"ImportPath": "github.com/vmware/govmomi/vapi/rest",
			"Comment": "v0.18.0-48-g22f74650cf39ba",
			"Rev": "22f74650cf39ba4649fba45e770df0f44df6f758"
		},
		{
			"ImportPath": "github.com/vmware/govmomi/vapi/simulator",
			"Comment": "v0.18.0-48-g22f74650cf39ba",
			"Rev": "22f74650cf39ba4649fba45e770df0f44df6f758"
		},
		{
			"ImportPath": "github.com/vmware/govmomi/vapi/tags",
			"Comment": "v0.18.0-48-g22f74650cf39ba",
			"Rev": "22f74650cf39ba4649fba45e770df0f44df6f758"
		},
		{
			"ImportPath": "github.com/vmware/govmomi/vim25",
			"Comment": "v0.18.0-48-g22f74650cf39ba",
			"Rev": "22f74650cf39ba4649fba45e770df0f44df6f758"
		},
		{
			"ImportPath": "github.com/vmware/govmomi/vim25/debug",
			"Comment": "v0.18.0-48-g22f74650cf39ba",
			"Rev": "22f74650cf39ba4649fba45e770df0f44df6f758"
		},
		{
			"ImportPath": "github.com/vmware/govmomi/vim25/methods",
			"Comment": "v0.18.0-48-g22f74650cf39ba",
			"Rev": "22f74650cf39ba4649fba45e770df0f44df6f758"
		},
		{
			"ImportPath": "github.com/vmware/govmomi/vim25/mo",
			"Comment": "v0.18.0-48-g22f74650cf39ba",
			"Rev": "22f74650cf39ba4649fba45e770df0f44df6f758"
		},
		{
			"ImportPath": "github.com/vmware/govmomi/vim25/progress",
			"Comment": "v0.18.0-48-g22f74650cf39ba",
			"Rev": "22f74650cf39ba4649fba45e770df0f44df6f758"
		},
		{
			"ImportPath": "github.com/vmware/govmomi/vim25/soap",
			"Comment": "v0.18.0-48-g22f74650cf39ba",
			"Rev": "22f74650cf39ba4649fba45e770df0f44df6f758"
		},
		{
			"ImportPath": "github.com/vmware/govmomi/vim25/types",
			"Comment": "v0.18.0-48-g22f74650cf39ba",
			"Rev": "22f74650cf39ba4649fba45e770df0f44df6f758"
		},
		{
			"ImportPath": "github.com/vmware/govmomi/vim25/xml",
			"Comment": "v0.18.0-48-g22f74650cf39ba",
			"Rev": "22f74650cf39ba4649fba45e770df0f44df6f758"
		},
		{
			"ImportPath": "github.com/vmware/photon-controller-go-sdk/SSPI",
			"Comment": "PROMOTED-488",
			"Rev": "4a435daef6ccd3d0edaac1161e76f51a70c2589a"
		},
		{
			"ImportPath": "github.com/vmware/photon-controller-go-sdk/photon",
			"Comment": "PROMOTED-488",
			"Rev": "4a435daef6ccd3d0edaac1161e76f51a70c2589a"
		},
		{
			"ImportPath": "github.com/vmware/photon-controller-go-sdk/photon/lightwave",
			"Comment": "PROMOTED-488",
			"Rev": "4a435daef6ccd3d0edaac1161e76f51a70c2589a"
		},
		{
			"ImportPath": "github.com/xanzy/go-cloudstack/cloudstack",
			"Comment": "v2.1.1-1-g1e2cbf647e57fa",
			"Rev": "1e2cbf647e57fa90353612074fdfc42faf5073bf"
		},
		{
			"ImportPath": "github.com/xiang90/probing",
			"Comment": "0.0.1",
			"Rev": "07dd2e8dfe18522e9c447ba95f2fe95262f63bb2"
		},
		{
			"ImportPath": "go.uber.org/atomic",
			"Comment": "v1.3.2-3-g8dc6146f756937",
			"Rev": "8dc6146f7569370a472715e178d8ae31172ee6da"
		},
		{
			"ImportPath": "go.uber.org/multierr",
			"Comment": "v1.1.0-2-gddea229ff1dff9",
			"Rev": "ddea229ff1dff9e6fe8a6c0344ac73b09e81fce5"
		},
		{
			"ImportPath": "go.uber.org/zap",
			"Comment": "v1.9.1-1-g67bc79d13d155c",
			"Rev": "67bc79d13d155c02fd008f721863ff8cc5f30659"
		},
		{
			"ImportPath": "go.uber.org/zap/buffer",
			"Comment": "v1.9.1-1-g67bc79d13d155c",
			"Rev": "67bc79d13d155c02fd008f721863ff8cc5f30659"
		},
		{
			"ImportPath": "go.uber.org/zap/internal/bufferpool",
			"Comment": "v1.9.1-1-g67bc79d13d155c",
			"Rev": "67bc79d13d155c02fd008f721863ff8cc5f30659"
		},
		{
			"ImportPath": "go.uber.org/zap/internal/color",
			"Comment": "v1.9.1-1-g67bc79d13d155c",
			"Rev": "67bc79d13d155c02fd008f721863ff8cc5f30659"
		},
		{
			"ImportPath": "go.uber.org/zap/internal/exit",
			"Comment": "v1.9.1-1-g67bc79d13d155c",
			"Rev": "67bc79d13d155c02fd008f721863ff8cc5f30659"
		},
		{
			"ImportPath": "go.uber.org/zap/zapcore",
			"Comment": "v1.9.1-1-g67bc79d13d155c",
			"Rev": "67bc79d13d155c02fd008f721863ff8cc5f30659"
		},
		{
			"ImportPath": "golang.org/x/crypto/bcrypt",
			"Rev": "de0752318171da717af4ce24d0a2e8626afaeb11"
		},
		{
			"ImportPath": "golang.org/x/crypto/blowfish",
			"Rev": "de0752318171da717af4ce24d0a2e8626afaeb11"
		},
		{
			"ImportPath": "golang.org/x/crypto/cryptobyte",
			"Rev": "de0752318171da717af4ce24d0a2e8626afaeb11"
		},
		{
			"ImportPath": "golang.org/x/crypto/cryptobyte/asn1",
			"Rev": "de0752318171da717af4ce24d0a2e8626afaeb11"
		},
		{
			"ImportPath": "golang.org/x/crypto/curve25519",
			"Rev": "de0752318171da717af4ce24d0a2e8626afaeb11"
		},
		{
			"ImportPath": "golang.org/x/crypto/ed25519",
			"Rev": "de0752318171da717af4ce24d0a2e8626afaeb11"
		},
		{
			"ImportPath": "golang.org/x/crypto/ed25519/internal/edwards25519",
			"Rev": "de0752318171da717af4ce24d0a2e8626afaeb11"
		},
		{
			"ImportPath": "golang.org/x/crypto/internal/chacha20",
			"Rev": "de0752318171da717af4ce24d0a2e8626afaeb11"
		},
		{
			"ImportPath": "golang.org/x/crypto/internal/subtle",
			"Rev": "de0752318171da717af4ce24d0a2e8626afaeb11"
		},
		{
			"ImportPath": "golang.org/x/crypto/nacl/secretbox",
			"Rev": "de0752318171da717af4ce24d0a2e8626afaeb11"
		},
		{
			"ImportPath": "golang.org/x/crypto/ocsp",
			"Rev": "de0752318171da717af4ce24d0a2e8626afaeb11"
		},
		{
			"ImportPath": "golang.org/x/crypto/pkcs12",
			"Rev": "de0752318171da717af4ce24d0a2e8626afaeb11"
		},
		{
			"ImportPath": "golang.org/x/crypto/pkcs12/internal/rc2",
			"Rev": "de0752318171da717af4ce24d0a2e8626afaeb11"
		},
		{
			"ImportPath": "golang.org/x/crypto/poly1305",
			"Rev": "de0752318171da717af4ce24d0a2e8626afaeb11"
		},
		{
			"ImportPath": "golang.org/x/crypto/salsa20/salsa",
			"Rev": "de0752318171da717af4ce24d0a2e8626afaeb11"
		},
		{
			"ImportPath": "golang.org/x/crypto/ssh",
			"Rev": "de0752318171da717af4ce24d0a2e8626afaeb11"
		},
		{
			"ImportPath": "golang.org/x/crypto/ssh/terminal",
			"Rev": "de0752318171da717af4ce24d0a2e8626afaeb11"
		},
		{
			"ImportPath": "golang.org/x/lint",
			"Rev": "8f45f776aaf18cebc8d65861cc70c33c60471952"
		},
		{
			"ImportPath": "golang.org/x/lint/golint",
			"Rev": "8f45f776aaf18cebc8d65861cc70c33c60471952"
		},
		{
			"ImportPath": "golang.org/x/net/context",
			"Rev": "0ed95abb35c445290478a5348a7b38bb154135fd"
		},
		{
			"ImportPath": "golang.org/x/net/context/ctxhttp",
			"Rev": "0ed95abb35c445290478a5348a7b38bb154135fd"
		},
		{
			"ImportPath": "golang.org/x/net/html",
			"Rev": "0ed95abb35c445290478a5348a7b38bb154135fd"
		},
		{
			"ImportPath": "golang.org/x/net/html/atom",
			"Rev": "0ed95abb35c445290478a5348a7b38bb154135fd"
		},
		{
			"ImportPath": "golang.org/x/net/http2",
			"Rev": "0ed95abb35c445290478a5348a7b38bb154135fd"
		},
		{
			"ImportPath": "golang.org/x/net/http2/hpack",
			"Rev": "0ed95abb35c445290478a5348a7b38bb154135fd"
		},
		{
			"ImportPath": "golang.org/x/net/idna",
			"Rev": "0ed95abb35c445290478a5348a7b38bb154135fd"
		},
		{
			"ImportPath": "golang.org/x/net/internal/timeseries",
			"Rev": "0ed95abb35c445290478a5348a7b38bb154135fd"
		},
		{
			"ImportPath": "golang.org/x/net/lex/httplex",
			"Rev": "0ed95abb35c445290478a5348a7b38bb154135fd"
		},
		{
			"ImportPath": "golang.org/x/net/proxy",
			"Rev": "0ed95abb35c445290478a5348a7b38bb154135fd"
		},
		{
			"ImportPath": "golang.org/x/net/trace",
			"Rev": "0ed95abb35c445290478a5348a7b38bb154135fd"
		},
		{
			"ImportPath": "golang.org/x/net/websocket",
			"Rev": "0ed95abb35c445290478a5348a7b38bb154135fd"
		},
		{
			"ImportPath": "golang.org/x/oauth2",
			"Rev": "a6bd8cefa1811bd24b86f8902872e4e8225f74c4"
		},
		{
			"ImportPath": "golang.org/x/oauth2/google",
			"Rev": "a6bd8cefa1811bd24b86f8902872e4e8225f74c4"
		},
		{
			"ImportPath": "golang.org/x/oauth2/internal",
			"Rev": "a6bd8cefa1811bd24b86f8902872e4e8225f74c4"
		},
		{
			"ImportPath": "golang.org/x/oauth2/jws",
			"Rev": "a6bd8cefa1811bd24b86f8902872e4e8225f74c4"
		},
		{
			"ImportPath": "golang.org/x/oauth2/jwt",
			"Rev": "a6bd8cefa1811bd24b86f8902872e4e8225f74c4"
		},
		{
			"ImportPath": "golang.org/x/sys/unix",
			"Rev": "95c6576299259db960f6c5b9b69ea52422860fce"
		},
		{
			"ImportPath": "golang.org/x/sys/windows",
			"Rev": "95c6576299259db960f6c5b9b69ea52422860fce"
		},
		{
			"ImportPath": "golang.org/x/sys/windows/registry",
			"Rev": "95c6576299259db960f6c5b9b69ea52422860fce"
		},
		{
			"ImportPath": "golang.org/x/sys/windows/svc",
			"Rev": "95c6576299259db960f6c5b9b69ea52422860fce"
		},
		{
			"ImportPath": "golang.org/x/text/cases",
			"Rev": "b19bf474d317b857955b12035d2c5acb57ce8b01"
		},
		{
			"ImportPath": "golang.org/x/text/encoding",
			"Rev": "b19bf474d317b857955b12035d2c5acb57ce8b01"
		},
		{
			"ImportPath": "golang.org/x/text/encoding/internal",
			"Rev": "b19bf474d317b857955b12035d2c5acb57ce8b01"
		},
		{
			"ImportPath": "golang.org/x/text/encoding/internal/identifier",
			"Rev": "b19bf474d317b857955b12035d2c5acb57ce8b01"
		},
		{
			"ImportPath": "golang.org/x/text/encoding/unicode",
			"Rev": "b19bf474d317b857955b12035d2c5acb57ce8b01"
		},
		{
			"ImportPath": "golang.org/x/text/internal",
			"Rev": "b19bf474d317b857955b12035d2c5acb57ce8b01"
		},
		{
			"ImportPath": "golang.org/x/text/internal/tag",
			"Rev": "b19bf474d317b857955b12035d2c5acb57ce8b01"
		},
		{
			"ImportPath": "golang.org/x/text/internal/utf8internal",
			"Rev": "b19bf474d317b857955b12035d2c5acb57ce8b01"
		},
		{
			"ImportPath": "golang.org/x/text/language",
			"Rev": "b19bf474d317b857955b12035d2c5acb57ce8b01"
		},
		{
			"ImportPath": "golang.org/x/text/runes",
			"Rev": "b19bf474d317b857955b12035d2c5acb57ce8b01"
		},
		{
			"ImportPath": "golang.org/x/text/secure/bidirule",
			"Rev": "b19bf474d317b857955b12035d2c5acb57ce8b01"
		},
		{
			"ImportPath": "golang.org/x/text/secure/precis",
			"Rev": "b19bf474d317b857955b12035d2c5acb57ce8b01"
		},
		{
			"ImportPath": "golang.org/x/text/transform",
			"Rev": "b19bf474d317b857955b12035d2c5acb57ce8b01"
		},
		{
			"ImportPath": "golang.org/x/text/unicode/bidi",
			"Rev": "b19bf474d317b857955b12035d2c5acb57ce8b01"
		},
		{
			"ImportPath": "golang.org/x/text/unicode/norm",
			"Rev": "b19bf474d317b857955b12035d2c5acb57ce8b01"
		},
		{
			"ImportPath": "golang.org/x/text/width",
			"Rev": "b19bf474d317b857955b12035d2c5acb57ce8b01"
		},
		{
			"ImportPath": "golang.org/x/time/rate",
			"Rev": "f51c12702a4d776e4c1fa9b0fabab841babae631"
		},
		{
			"ImportPath": "golang.org/x/tools/benchmark/parse",
			"Rev": "2382e3994d48b1d22acc2c86bcad0a2aff028e32"
		},
		{
			"ImportPath": "golang.org/x/tools/container/intsets",
			"Rev": "2382e3994d48b1d22acc2c86bcad0a2aff028e32"
		},
		{
			"ImportPath": "golang.org/x/tools/go/ast/astutil",
			"Rev": "2382e3994d48b1d22acc2c86bcad0a2aff028e32"
		},
		{
			"ImportPath": "golang.org/x/tools/go/gcexportdata",
			"Rev": "2382e3994d48b1d22acc2c86bcad0a2aff028e32"
		},
		{
			"ImportPath": "golang.org/x/tools/go/gcimporter15",
			"Rev": "2382e3994d48b1d22acc2c86bcad0a2aff028e32"
		},
		{
			"ImportPath": "golang.org/x/tools/go/vcs",
			"Rev": "2382e3994d48b1d22acc2c86bcad0a2aff028e32"
		},
		{
			"ImportPath": "golang.org/x/tools/imports",
			"Rev": "2382e3994d48b1d22acc2c86bcad0a2aff028e32"
		},
		{
			"ImportPath": "gonum.org/v1/gonum/blas",
			"Rev": "cebdade430ccb61c1feba4878085f6cf8cb3320e"
		},
		{
			"ImportPath": "gonum.org/v1/gonum/blas/blas64",
			"Rev": "cebdade430ccb61c1feba4878085f6cf8cb3320e"
		},
		{
			"ImportPath": "gonum.org/v1/gonum/blas/gonum",
			"Rev": "cebdade430ccb61c1feba4878085f6cf8cb3320e"
		},
		{
			"ImportPath": "gonum.org/v1/gonum/floats",
			"Rev": "cebdade430ccb61c1feba4878085f6cf8cb3320e"
		},
		{
			"ImportPath": "gonum.org/v1/gonum/graph",
			"Rev": "cebdade430ccb61c1feba4878085f6cf8cb3320e"
		},
		{
			"ImportPath": "gonum.org/v1/gonum/graph/encoding",
			"Rev": "cebdade430ccb61c1feba4878085f6cf8cb3320e"
		},
		{
			"ImportPath": "gonum.org/v1/gonum/graph/encoding/dot",
			"Rev": "cebdade430ccb61c1feba4878085f6cf8cb3320e"
		},
		{
			"ImportPath": "gonum.org/v1/gonum/graph/formats/dot",
			"Rev": "cebdade430ccb61c1feba4878085f6cf8cb3320e"
		},
		{
			"ImportPath": "gonum.org/v1/gonum/graph/formats/dot/ast",
			"Rev": "cebdade430ccb61c1feba4878085f6cf8cb3320e"
		},
		{
			"ImportPath": "gonum.org/v1/gonum/graph/formats/dot/internal/astx",
			"Rev": "cebdade430ccb61c1feba4878085f6cf8cb3320e"
		},
		{
			"ImportPath": "gonum.org/v1/gonum/graph/formats/dot/internal/errors",
			"Rev": "cebdade430ccb61c1feba4878085f6cf8cb3320e"
		},
		{
			"ImportPath": "gonum.org/v1/gonum/graph/formats/dot/internal/lexer",
			"Rev": "cebdade430ccb61c1feba4878085f6cf8cb3320e"
		},
		{
			"ImportPath": "gonum.org/v1/gonum/graph/formats/dot/internal/parser",
			"Rev": "cebdade430ccb61c1feba4878085f6cf8cb3320e"
		},
		{
			"ImportPath": "gonum.org/v1/gonum/graph/formats/dot/internal/token",
			"Rev": "cebdade430ccb61c1feba4878085f6cf8cb3320e"
		},
		{
			"ImportPath": "gonum.org/v1/gonum/graph/internal/ordered",
			"Rev": "cebdade430ccb61c1feba4878085f6cf8cb3320e"
		},
		{
			"ImportPath": "gonum.org/v1/gonum/graph/internal/set",
			"Rev": "cebdade430ccb61c1feba4878085f6cf8cb3320e"
		},
		{
			"ImportPath": "gonum.org/v1/gonum/graph/internal/uid",
			"Rev": "cebdade430ccb61c1feba4878085f6cf8cb3320e"
		},
		{
			"ImportPath": "gonum.org/v1/gonum/graph/simple",
			"Rev": "cebdade430ccb61c1feba4878085f6cf8cb3320e"
		},
		{
			"ImportPath": "gonum.org/v1/gonum/internal/asm/c128",
			"Rev": "cebdade430ccb61c1feba4878085f6cf8cb3320e"
		},
		{
			"ImportPath": "gonum.org/v1/gonum/internal/asm/f32",
			"Rev": "cebdade430ccb61c1feba4878085f6cf8cb3320e"
		},
		{
			"ImportPath": "gonum.org/v1/gonum/internal/asm/f64",
			"Rev": "cebdade430ccb61c1feba4878085f6cf8cb3320e"
		},
		{
			"ImportPath": "gonum.org/v1/gonum/internal/math32",
			"Rev": "cebdade430ccb61c1feba4878085f6cf8cb3320e"
		},
		{
			"ImportPath": "gonum.org/v1/gonum/lapack",
			"Rev": "cebdade430ccb61c1feba4878085f6cf8cb3320e"
		},
		{
			"ImportPath": "gonum.org/v1/gonum/lapack/gonum",
			"Rev": "cebdade430ccb61c1feba4878085f6cf8cb3320e"
		},
		{
			"ImportPath": "gonum.org/v1/gonum/lapack/lapack64",
			"Rev": "cebdade430ccb61c1feba4878085f6cf8cb3320e"
		},
		{
			"ImportPath": "gonum.org/v1/gonum/mat",
			"Rev": "cebdade430ccb61c1feba4878085f6cf8cb3320e"
		},
		{
			"ImportPath": "google.golang.org/api/compute/v0.alpha",
			"Rev": "583d854617af4d2080b5d2a24d72f7fc5a128ab2"
		},
		{
			"ImportPath": "google.golang.org/api/compute/v0.beta",
			"Rev": "583d854617af4d2080b5d2a24d72f7fc5a128ab2"
		},
		{
			"ImportPath": "google.golang.org/api/compute/v1",
			"Rev": "583d854617af4d2080b5d2a24d72f7fc5a128ab2"
		},
		{
			"ImportPath": "google.golang.org/api/container/v1",
			"Rev": "583d854617af4d2080b5d2a24d72f7fc5a128ab2"
		},
		{
			"ImportPath": "google.golang.org/api/gensupport",
			"Rev": "583d854617af4d2080b5d2a24d72f7fc5a128ab2"
		},
		{
			"ImportPath": "google.golang.org/api/googleapi",
			"Rev": "583d854617af4d2080b5d2a24d72f7fc5a128ab2"
		},
		{
			"ImportPath": "google.golang.org/api/googleapi/internal/uritemplates",
			"Rev": "583d854617af4d2080b5d2a24d72f7fc5a128ab2"
		},
		{
			"ImportPath": "google.golang.org/api/logging/v2beta1",
			"Rev": "583d854617af4d2080b5d2a24d72f7fc5a128ab2"
		},
		{
			"ImportPath": "google.golang.org/api/monitoring/v3",
			"Rev": "583d854617af4d2080b5d2a24d72f7fc5a128ab2"
		},
		{
			"ImportPath": "google.golang.org/api/pubsub/v1",
			"Rev": "583d854617af4d2080b5d2a24d72f7fc5a128ab2"
		},
		{
			"ImportPath": "google.golang.org/api/tpu/v1",
			"Rev": "583d854617af4d2080b5d2a24d72f7fc5a128ab2"
		},
		{
			"ImportPath": "google.golang.org/genproto/googleapis/rpc/status",
			"Rev": "09f6ed296fc66555a25fe4ce95173148778dfa85"
		},
		{
			"ImportPath": "google.golang.org/grpc",
			"Comment": "v1.13.0",
			"Rev": "168a6198bcb0ef175f7dacec0b8691fc141dc9b8"
		},
		{
			"ImportPath": "google.golang.org/grpc/balancer",
			"Comment": "v1.13.0",
			"Rev": "168a6198bcb0ef175f7dacec0b8691fc141dc9b8"
		},
		{
			"ImportPath": "google.golang.org/grpc/balancer/base",
			"Comment": "v1.13.0",
			"Rev": "168a6198bcb0ef175f7dacec0b8691fc141dc9b8"
		},
		{
			"ImportPath": "google.golang.org/grpc/balancer/roundrobin",
			"Comment": "v1.13.0",
			"Rev": "168a6198bcb0ef175f7dacec0b8691fc141dc9b8"
		},
		{
			"ImportPath": "google.golang.org/grpc/codes",
			"Comment": "v1.13.0",
			"Rev": "168a6198bcb0ef175f7dacec0b8691fc141dc9b8"
		},
		{
			"ImportPath": "google.golang.org/grpc/connectivity",
			"Comment": "v1.13.0",
			"Rev": "168a6198bcb0ef175f7dacec0b8691fc141dc9b8"
		},
		{
			"ImportPath": "google.golang.org/grpc/credentials",
			"Comment": "v1.13.0",
			"Rev": "168a6198bcb0ef175f7dacec0b8691fc141dc9b8"
		},
		{
			"ImportPath": "google.golang.org/grpc/encoding",
			"Comment": "v1.13.0",
			"Rev": "168a6198bcb0ef175f7dacec0b8691fc141dc9b8"
		},
		{
			"ImportPath": "google.golang.org/grpc/encoding/proto",
			"Comment": "v1.13.0",
			"Rev": "168a6198bcb0ef175f7dacec0b8691fc141dc9b8"
		},
		{
			"ImportPath": "google.golang.org/grpc/grpclb/grpc_lb_v1/messages",
			"Comment": "v1.13.0",
			"Rev": "168a6198bcb0ef175f7dacec0b8691fc141dc9b8"
		},
		{
			"ImportPath": "google.golang.org/grpc/grpclog",
			"Comment": "v1.13.0",
			"Rev": "168a6198bcb0ef175f7dacec0b8691fc141dc9b8"
		},
		{
			"ImportPath": "google.golang.org/grpc/health",
			"Comment": "v1.13.0",
			"Rev": "168a6198bcb0ef175f7dacec0b8691fc141dc9b8"
		},
		{
			"ImportPath": "google.golang.org/grpc/health/grpc_health_v1",
			"Comment": "v1.13.0",
			"Rev": "168a6198bcb0ef175f7dacec0b8691fc141dc9b8"
		},
		{
			"ImportPath": "google.golang.org/grpc/internal",
			"Comment": "v1.13.0",
			"Rev": "168a6198bcb0ef175f7dacec0b8691fc141dc9b8"
		},
		{
			"ImportPath": "google.golang.org/grpc/internal/backoff",
			"Comment": "v1.13.0",
			"Rev": "168a6198bcb0ef175f7dacec0b8691fc141dc9b8"
		},
		{
			"ImportPath": "google.golang.org/grpc/internal/channelz",
			"Comment": "v1.13.0",
			"Rev": "168a6198bcb0ef175f7dacec0b8691fc141dc9b8"
		},
		{
			"ImportPath": "google.golang.org/grpc/internal/grpcrand",
			"Comment": "v1.13.0",
			"Rev": "168a6198bcb0ef175f7dacec0b8691fc141dc9b8"
		},
		{
			"ImportPath": "google.golang.org/grpc/keepalive",
			"Comment": "v1.13.0",
			"Rev": "168a6198bcb0ef175f7dacec0b8691fc141dc9b8"
		},
		{
			"ImportPath": "google.golang.org/grpc/metadata",
			"Comment": "v1.13.0",
			"Rev": "168a6198bcb0ef175f7dacec0b8691fc141dc9b8"
		},
		{
			"ImportPath": "google.golang.org/grpc/naming",
			"Comment": "v1.13.0",
			"Rev": "168a6198bcb0ef175f7dacec0b8691fc141dc9b8"
		},
		{
			"ImportPath": "google.golang.org/grpc/peer",
			"Comment": "v1.13.0",
			"Rev": "168a6198bcb0ef175f7dacec0b8691fc141dc9b8"
		},
		{
			"ImportPath": "google.golang.org/grpc/resolver",
			"Comment": "v1.13.0",
			"Rev": "168a6198bcb0ef175f7dacec0b8691fc141dc9b8"
		},
		{
			"ImportPath": "google.golang.org/grpc/resolver/dns",
			"Comment": "v1.13.0",
			"Rev": "168a6198bcb0ef175f7dacec0b8691fc141dc9b8"
		},
		{
			"ImportPath": "google.golang.org/grpc/resolver/passthrough",
			"Comment": "v1.13.0",
			"Rev": "168a6198bcb0ef175f7dacec0b8691fc141dc9b8"
		},
		{
			"ImportPath": "google.golang.org/grpc/stats",
			"Comment": "v1.13.0",
			"Rev": "168a6198bcb0ef175f7dacec0b8691fc141dc9b8"
		},
		{
			"ImportPath": "google.golang.org/grpc/status",
			"Comment": "v1.13.0",
			"Rev": "168a6198bcb0ef175f7dacec0b8691fc141dc9b8"
		},
		{
			"ImportPath": "google.golang.org/grpc/tap",
			"Comment": "v1.13.0",
			"Rev": "168a6198bcb0ef175f7dacec0b8691fc141dc9b8"
		},
		{
			"ImportPath": "google.golang.org/grpc/transport",
			"Comment": "v1.13.0",
			"Rev": "168a6198bcb0ef175f7dacec0b8691fc141dc9b8"
		},
		{
			"ImportPath": "gopkg.in/gcfg.v1",
			"Comment": "v1.2.0",
			"Rev": "27e4946190b4a327b539185f2b5b1f7c84730728"
		},
		{
			"ImportPath": "gopkg.in/gcfg.v1/scanner",
			"Comment": "v1.2.0",
			"Rev": "27e4946190b4a327b539185f2b5b1f7c84730728"
		},
		{
			"ImportPath": "gopkg.in/gcfg.v1/token",
			"Comment": "v1.2.0",
			"Rev": "27e4946190b4a327b539185f2b5b1f7c84730728"
		},
		{
			"ImportPath": "gopkg.in/gcfg.v1/types",
			"Comment": "v1.2.0",
			"Rev": "27e4946190b4a327b539185f2b5b1f7c84730728"
		},
		{
			"ImportPath": "gopkg.in/inf.v0",
			"Comment": "v0.9.0",
			"Rev": "3887ee99ecf07df5b447e9b00d9c0b2adaa9f3e4"
		},
		{
			"ImportPath": "gopkg.in/natefinch/lumberjack.v2",
			"Comment": "v1.0-16-g20b71e5b60d756",
			"Rev": "20b71e5b60d756d3d2f80def009790325acc2b23"
		},
		{
			"ImportPath": "gopkg.in/square/go-jose.v2",
			"Comment": "v2.1.6-4-g89060dee6a84df",
			"Rev": "89060dee6a84df9a4dae49f676f0c755037834f1"
		},
		{
			"ImportPath": "gopkg.in/square/go-jose.v2/cipher",
			"Comment": "v2.1.6-4-g89060dee6a84df",
			"Rev": "89060dee6a84df9a4dae49f676f0c755037834f1"
		},
		{
			"ImportPath": "gopkg.in/square/go-jose.v2/json",
			"Comment": "v2.1.6-4-g89060dee6a84df",
			"Rev": "89060dee6a84df9a4dae49f676f0c755037834f1"
		},
		{
			"ImportPath": "gopkg.in/square/go-jose.v2/jwt",
			"Comment": "v2.1.6-4-g89060dee6a84df",
			"Rev": "89060dee6a84df9a4dae49f676f0c755037834f1"
		},
		{
			"ImportPath": "gopkg.in/warnings.v0",
			"Comment": "v0.1.1",
			"Rev": "8a331561fe74dadba6edfc59f3be66c22c3b065d"
		},
		{
			"ImportPath": "gopkg.in/yaml.v2",
			"Comment": "v2.2.1",
			"Rev": "5420a8b6744d3b0345ab293f6fcba19c978f1183"
		},
		{
			"ImportPath": "k8s.io/gengo/args",
			"Rev": "51747d6e00da1fc578d5a333a93bb2abcbce7a95"
		},
		{
			"ImportPath": "k8s.io/gengo/examples/deepcopy-gen/generators",
			"Rev": "51747d6e00da1fc578d5a333a93bb2abcbce7a95"
		},
		{
			"ImportPath": "k8s.io/gengo/examples/defaulter-gen/generators",
			"Rev": "51747d6e00da1fc578d5a333a93bb2abcbce7a95"
		},
		{
			"ImportPath": "k8s.io/gengo/examples/import-boss/generators",
			"Rev": "51747d6e00da1fc578d5a333a93bb2abcbce7a95"
		},
		{
			"ImportPath": "k8s.io/gengo/examples/set-gen/generators",
			"Rev": "51747d6e00da1fc578d5a333a93bb2abcbce7a95"
		},
		{
			"ImportPath": "k8s.io/gengo/examples/set-gen/sets",
			"Rev": "51747d6e00da1fc578d5a333a93bb2abcbce7a95"
		},
		{
			"ImportPath": "k8s.io/gengo/generator",
			"Rev": "51747d6e00da1fc578d5a333a93bb2abcbce7a95"
		},
		{
			"ImportPath": "k8s.io/gengo/namer",
			"Rev": "51747d6e00da1fc578d5a333a93bb2abcbce7a95"
		},
		{
			"ImportPath": "k8s.io/gengo/parser",
			"Rev": "51747d6e00da1fc578d5a333a93bb2abcbce7a95"
		},
		{
			"ImportPath": "k8s.io/gengo/types",
			"Rev": "51747d6e00da1fc578d5a333a93bb2abcbce7a95"
		},
		{
			"ImportPath": "k8s.io/heapster/metrics/api/v1/types",
			"Comment": "v1.2.0-beta.1",
			"Rev": "c2ac40f1adf8c42a79badddb2a2acd673cae3bcb"
		},
		{
			"ImportPath": "k8s.io/klog",
			"Rev": "8139d8cb77af419532b33dfa7dd09fbc5f1d344f"
		},
		{
			"ImportPath": "k8s.io/kube-openapi/cmd/openapi-gen",
			"Rev": "0317810137be915b9cf888946c6e115c1bfac693"
		},
		{
			"ImportPath": "k8s.io/kube-openapi/cmd/openapi-gen/args",
			"Rev": "0317810137be915b9cf888946c6e115c1bfac693"
		},
		{
			"ImportPath": "k8s.io/kube-openapi/pkg/aggregator",
			"Rev": "0317810137be915b9cf888946c6e115c1bfac693"
		},
		{
			"ImportPath": "k8s.io/kube-openapi/pkg/builder",
			"Rev": "0317810137be915b9cf888946c6e115c1bfac693"
		},
		{
			"ImportPath": "k8s.io/kube-openapi/pkg/common",
			"Rev": "0317810137be915b9cf888946c6e115c1bfac693"
		},
		{
			"ImportPath": "k8s.io/kube-openapi/pkg/generators",
			"Rev": "0317810137be915b9cf888946c6e115c1bfac693"
		},
		{
			"ImportPath": "k8s.io/kube-openapi/pkg/generators/rules",
			"Rev": "0317810137be915b9cf888946c6e115c1bfac693"
		},
		{
			"ImportPath": "k8s.io/kube-openapi/pkg/handler",
			"Rev": "0317810137be915b9cf888946c6e115c1bfac693"
		},
		{
			"ImportPath": "k8s.io/kube-openapi/pkg/schemaconv",
			"Rev": "0317810137be915b9cf888946c6e115c1bfac693"
		},
		{
			"ImportPath": "k8s.io/kube-openapi/pkg/util",
			"Rev": "0317810137be915b9cf888946c6e115c1bfac693"
		},
		{
			"ImportPath": "k8s.io/kube-openapi/pkg/util/proto",
			"Rev": "0317810137be915b9cf888946c6e115c1bfac693"
		},
		{
			"ImportPath": "k8s.io/kube-openapi/pkg/util/proto/testing",
			"Rev": "0317810137be915b9cf888946c6e115c1bfac693"
		},
		{
			"ImportPath": "k8s.io/kube-openapi/pkg/util/proto/validation",
			"Rev": "0317810137be915b9cf888946c6e115c1bfac693"
		},
		{
			"ImportPath": "k8s.io/kube-openapi/pkg/util/sets",
			"Rev": "0317810137be915b9cf888946c6e115c1bfac693"
		},
		{
			"ImportPath": "k8s.io/repo-infra/kazel",
			"Rev": "00fe14e3d1a3f9a73c4cea62d9c33b29c1e03ac4"
		},
		{
			"ImportPath": "k8s.io/repo-infra/kazel",
			"Rev": "00fe14e3d1a3f9a73c4cea62d9c33b29c1e03ac4"
		},
		{
			"ImportPath": "k8s.io/utils/clock",
			"Rev": "8e7ff06bf0e2d3289061230af203e430a15b6dcc"
		},
		{
			"ImportPath": "k8s.io/utils/exec",
			"Rev": "8e7ff06bf0e2d3289061230af203e430a15b6dcc"
		},
		{
			"ImportPath": "k8s.io/utils/exec/testing",
			"Rev": "8e7ff06bf0e2d3289061230af203e430a15b6dcc"
		},
		{
			"ImportPath": "k8s.io/utils/pointer",
			"Rev": "8e7ff06bf0e2d3289061230af203e430a15b6dcc"
		},
		{
<<<<<<< HEAD
			"ImportPath": "sigs.k8s.io/structured-merge-diff/fieldpath",
			"Rev": "3e9f406ec0132f60af296ad1fbd1ca05bdc0138d"
		},
		{
			"ImportPath": "sigs.k8s.io/structured-merge-diff/merge",
			"Rev": "3e9f406ec0132f60af296ad1fbd1ca05bdc0138d"
		},
		{
			"ImportPath": "sigs.k8s.io/structured-merge-diff/schema",
			"Rev": "3e9f406ec0132f60af296ad1fbd1ca05bdc0138d"
		},
		{
			"ImportPath": "sigs.k8s.io/structured-merge-diff/typed",
			"Rev": "3e9f406ec0132f60af296ad1fbd1ca05bdc0138d"
		},
		{
			"ImportPath": "sigs.k8s.io/structured-merge-diff/value",
			"Rev": "3e9f406ec0132f60af296ad1fbd1ca05bdc0138d"
		},
		{
=======
>>>>>>> d1c713f3
			"ImportPath": "sigs.k8s.io/yaml",
			"Comment": "v1.1.0",
			"Rev": "fd68e9863619f6ec2fdd8625fe1f02e7c877e480"
		},
		{
			"ImportPath": "vbom.ml/util/sortorder",
			"Rev": "db5cfe13f5cc80a4990d98e2e1b0707a4d1a5394"
		}
	]
}<|MERGE_RESOLUTION|>--- conflicted
+++ resolved
@@ -4094,10 +4094,6 @@
 			"Rev": "00fe14e3d1a3f9a73c4cea62d9c33b29c1e03ac4"
 		},
 		{
-			"ImportPath": "k8s.io/repo-infra/kazel",
-			"Rev": "00fe14e3d1a3f9a73c4cea62d9c33b29c1e03ac4"
-		},
-		{
 			"ImportPath": "k8s.io/utils/clock",
 			"Rev": "8e7ff06bf0e2d3289061230af203e430a15b6dcc"
 		},
@@ -4114,7 +4110,6 @@
 			"Rev": "8e7ff06bf0e2d3289061230af203e430a15b6dcc"
 		},
 		{
-<<<<<<< HEAD
 			"ImportPath": "sigs.k8s.io/structured-merge-diff/fieldpath",
 			"Rev": "3e9f406ec0132f60af296ad1fbd1ca05bdc0138d"
 		},
@@ -4135,8 +4130,6 @@
 			"Rev": "3e9f406ec0132f60af296ad1fbd1ca05bdc0138d"
 		},
 		{
-=======
->>>>>>> d1c713f3
 			"ImportPath": "sigs.k8s.io/yaml",
 			"Comment": "v1.1.0",
 			"Rev": "fd68e9863619f6ec2fdd8625fe1f02e7c877e480"
